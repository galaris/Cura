--- conflicted
+++ resolved
@@ -509,10 +509,8 @@
 setting('extruder_offset_y2', '0.0', float, 'machine', 'hidden').setLabel(_("Offset Y"), _("The offset of your tertiary extruder compared to the primary."))
 setting('extruder_offset_x3', '0.0', float, 'machine', 'hidden').setLabel(_("Offset X"), _("The offset of your forth extruder compared to the primary."))
 setting('extruder_offset_y3', '0.0', float, 'machine', 'hidden').setLabel(_("Offset Y"), _("The offset of your forth extruder compared to the primary."))
-<<<<<<< HEAD
-=======
 setting('extruder_z_offset', '0.0', float, 'machine', 'hidden').setLabel(_("Z-Offset (mm)"), _("This value will be added to the Z coordinate of every line in the output G-Code to compensate for a badly calibrate Z height endstop."))
->>>>>>> 8ec6eea6
+
 setting('steps_per_e', '0', float, 'machine', 'hidden').setLabel(_("E-Steps per 1mm filament"), _("Amount of steps per mm filament extrusion. If set to 0 then this value is ignored and the value in your firmware is used."))
 setting('serial_port', 'AUTO', str, 'machine', 'hidden').setLabel(_("Serial port"), _("Serial port to use for communication with the printer"))
 setting('serial_port_auto', '', str, 'machine', 'hidden')
