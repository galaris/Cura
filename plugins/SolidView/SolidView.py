# Copyright (c) 2015 Ultimaker B.V.
# Cura is released under the terms of the LGPLv3 or higher.

from UM.View.View import View
from UM.Scene.Iterator.DepthFirstIterator import DepthFirstIterator
from UM.Scene.Selection import Selection
from UM.Resources import Resources
from UM.Application import Application
from UM.Preferences import Preferences
from UM.View.RenderBatch import RenderBatch
from UM.Settings.Validator import ValidatorState
from UM.Math.Color import Color
from UM.View.GL.OpenGL import OpenGL

from cura.Settings.ExtruderManager import ExtruderManager
from cura.Settings.ExtrudersModel import ExtrudersModel

import math

## Standard view for mesh models.

class SolidView(View):
    def __init__(self):
        super().__init__()

        Preferences.getInstance().addPreference("view/show_overhang", True)

        self._enabled_shader = None
        self._disabled_shader = None
        self._non_printing_shader = None

        self._extruders_model = ExtrudersModel()
        self._theme = None

    def beginRendering(self):
        scene = self.getController().getScene()
        renderer = self.getRenderer()

        if not self._theme:
            self._theme = Application.getInstance().getTheme()

        if not self._enabled_shader:
            self._enabled_shader = OpenGL.getInstance().createShaderProgram(Resources.getPath(Resources.Shaders, "overhang.shader"))
            self._enabled_shader.setUniformValue("u_overhangColor", Color(*self._theme.getColor("model_overhang").getRgb()))

        if not self._disabled_shader:
            self._disabled_shader = OpenGL.getInstance().createShaderProgram(Resources.getPath(Resources.Shaders, "striped.shader"))
            self._disabled_shader.setUniformValue("u_diffuseColor1", Color(*self._theme.getColor("model_unslicable").getRgb()))
            self._disabled_shader.setUniformValue("u_diffuseColor2", Color(*self._theme.getColor("model_unslicable_alt").getRgb()))
            self._disabled_shader.setUniformValue("u_width", 50.0)

<<<<<<< HEAD
        if not self._non_printing_shader:
            self._non_printing_shader = OpenGL.getInstance().createShaderProgram(Resources.getPath(Resources.Shaders, "transparent_object.shader"))
            self._non_printing_shader.setUniformValue("u_diffuseColor", Color(*self._theme.getColor("model_non_printing").getRgb()))
            self._non_printing_shader.setUniformValue("u_opacity", 0.6)

        multi_extrusion = False

=======
>>>>>>> 7a42c5bc
        global_container_stack = Application.getInstance().getGlobalContainerStack()
        if global_container_stack:
            support_extruder_nr = global_container_stack.getProperty("support_extruder_nr", "value")
            support_angle_stack = ExtruderManager.getInstance().getExtruderStack(support_extruder_nr)

            if Preferences.getInstance().getValue("view/show_overhang"):
                angle = support_angle_stack.getProperty("support_angle", "value")
                # Make sure the overhang angle is valid before passing it to the shader
                # Note: if the overhang angle is set to its default value, it does not need to get validated (validationState = None)
                if angle is not None and global_container_stack.getProperty("support_angle", "validationState") in [None, ValidatorState.Valid]:
                    self._enabled_shader.setUniformValue("u_overhangAngle", math.cos(math.radians(90 - angle)))
                else:
                    self._enabled_shader.setUniformValue("u_overhangAngle", math.cos(math.radians(0))) #Overhang angle of 0 causes no area at all to be marked as overhang.
            else:
                self._enabled_shader.setUniformValue("u_overhangAngle", math.cos(math.radians(0)))

        for node in DepthFirstIterator(scene.getRoot()):
            if not node.render(renderer):
                if node.getMeshData() and node.isVisible():
                    uniforms = {}
                    shade_factor = 1.0

<<<<<<< HEAD
                    per_mesh_stack = node.callDecoration("getStack")

                    if not multi_extrusion:
                        if global_container_stack:
                            material = global_container_stack.findContainer({ "type": "material" })
                            material_color = material.getMetaDataEntry("color_code", default = self._extruders_model.defaultColors[0]) if material else self._extruders_model.defaultColors[0]
                        else:
                            material_color = self._extruders_model.defaultColors[0]
                    else:
                        # Get color to render this mesh in from ExtrudersModel
                        extruder_index = 0
                        extruder_id = node.callDecoration("getActiveExtruder")
                        if extruder_id:
                            extruder_index = max(0, self._extruders_model.find("id", extruder_id))

                        # Use the support extruder instead of the active extruder if this is a support_mesh
                        if per_mesh_stack:
                            if per_mesh_stack.getProperty("support_mesh", "value"):
                                extruder_index = int(global_container_stack.getProperty("support_extruder_nr", "value"))

                        try:
                            material_color = self._extruders_model.getItem(extruder_index)["color"]
                        except KeyError:
                            material_color = self._extruders_model.defaultColors[0]

                        if extruder_index != ExtruderManager.getInstance().activeExtruderIndex:
                            # Shade objects that are printed with the non-active extruder 25% darker
                            shade_factor = 0.6
=======
                    # Get color to render this mesh in from ExtrudersModel
                    extruder_index = 0
                    extruder_id = node.callDecoration("getActiveExtruder")
                    if extruder_id:
                        extruder_index = max(0, self._extruders_model.find("id", extruder_id))
                    try:
                        material_color = self._extruders_model.getItem(extruder_index)["color"]
                    except KeyError:
                        material_color = self._extruders_model.defaultColors[0]

                    if extruder_index != ExtruderManager.getInstance().activeExtruderIndex:
                        # Shade objects that are printed with the non-active extruder 25% darker
                        shade_factor = 0.6

>>>>>>> 7a42c5bc
                    try:
                        # Colors are passed as rgb hex strings (eg "#ffffff"), and the shader needs
                        # an rgba list of floats (eg [1.0, 1.0, 1.0, 1.0])
                        uniforms["diffuse_color"] = [
                            shade_factor * int(material_color[1:3], 16) / 255,
                            shade_factor * int(material_color[3:5], 16) / 255,
                            shade_factor * int(material_color[5:7], 16) / 255,
                            1.0
                        ]
                    except ValueError:
                        pass

                    if getattr(node, "_non_printing_mesh", False):
                        if per_mesh_stack and (per_mesh_stack.getProperty("infill_mesh", "value") or per_mesh_stack.getProperty("cutting_mesh", "value")):
                            renderer.queueNode(node, shader = self._non_printing_shader, uniforms = uniforms, transparent = True)
                        else:
                            renderer.queueNode(node, shader = self._non_printing_shader, transparent = True)
                    elif getattr(node, "_outside_buildarea", False):
                        renderer.queueNode(node, shader = self._disabled_shader)
                    else:
                        renderer.queueNode(node, shader = self._enabled_shader, uniforms = uniforms)
                if node.callDecoration("isGroup") and Selection.isSelected(node):
                    renderer.queueNode(scene.getRoot(), mesh = node.getBoundingBoxMesh(), mode = RenderBatch.RenderMode.LineLoop)

    def endRendering(self):
        pass

    #def _onPreferenceChanged(self, preference):
        #if preference == "view/show_overhang": ## Todo: This a printer only setting. Should be removed from Uranium.
            #self._enabled_material = None<|MERGE_RESOLUTION|>--- conflicted
+++ resolved
@@ -49,16 +49,11 @@
             self._disabled_shader.setUniformValue("u_diffuseColor2", Color(*self._theme.getColor("model_unslicable_alt").getRgb()))
             self._disabled_shader.setUniformValue("u_width", 50.0)
 
-<<<<<<< HEAD
         if not self._non_printing_shader:
             self._non_printing_shader = OpenGL.getInstance().createShaderProgram(Resources.getPath(Resources.Shaders, "transparent_object.shader"))
             self._non_printing_shader.setUniformValue("u_diffuseColor", Color(*self._theme.getColor("model_non_printing").getRgb()))
             self._non_printing_shader.setUniformValue("u_opacity", 0.6)
 
-        multi_extrusion = False
-
-=======
->>>>>>> 7a42c5bc
         global_container_stack = Application.getInstance().getGlobalContainerStack()
         if global_container_stack:
             support_extruder_nr = global_container_stack.getProperty("support_extruder_nr", "value")
@@ -81,41 +76,19 @@
                     uniforms = {}
                     shade_factor = 1.0
 
-<<<<<<< HEAD
                     per_mesh_stack = node.callDecoration("getStack")
 
-                    if not multi_extrusion:
-                        if global_container_stack:
-                            material = global_container_stack.findContainer({ "type": "material" })
-                            material_color = material.getMetaDataEntry("color_code", default = self._extruders_model.defaultColors[0]) if material else self._extruders_model.defaultColors[0]
-                        else:
-                            material_color = self._extruders_model.defaultColors[0]
-                    else:
-                        # Get color to render this mesh in from ExtrudersModel
-                        extruder_index = 0
-                        extruder_id = node.callDecoration("getActiveExtruder")
-                        if extruder_id:
-                            extruder_index = max(0, self._extruders_model.find("id", extruder_id))
-
-                        # Use the support extruder instead of the active extruder if this is a support_mesh
-                        if per_mesh_stack:
-                            if per_mesh_stack.getProperty("support_mesh", "value"):
-                                extruder_index = int(global_container_stack.getProperty("support_extruder_nr", "value"))
-
-                        try:
-                            material_color = self._extruders_model.getItem(extruder_index)["color"]
-                        except KeyError:
-                            material_color = self._extruders_model.defaultColors[0]
-
-                        if extruder_index != ExtruderManager.getInstance().activeExtruderIndex:
-                            # Shade objects that are printed with the non-active extruder 25% darker
-                            shade_factor = 0.6
-=======
                     # Get color to render this mesh in from ExtrudersModel
                     extruder_index = 0
                     extruder_id = node.callDecoration("getActiveExtruder")
                     if extruder_id:
                         extruder_index = max(0, self._extruders_model.find("id", extruder_id))
+
+                    # Use the support extruder instead of the active extruder if this is a support_mesh
+                    if per_mesh_stack:
+                        if per_mesh_stack.getProperty("support_mesh", "value"):
+                            extruder_index = int(global_container_stack.getProperty("support_extruder_nr", "value"))
+
                     try:
                         material_color = self._extruders_model.getItem(extruder_index)["color"]
                     except KeyError:
@@ -125,7 +98,6 @@
                         # Shade objects that are printed with the non-active extruder 25% darker
                         shade_factor = 0.6
 
->>>>>>> 7a42c5bc
                     try:
                         # Colors are passed as rgb hex strings (eg "#ffffff"), and the shader needs
                         # an rgba list of floats (eg [1.0, 1.0, 1.0, 1.0])
