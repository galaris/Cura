--- conflicted
+++ resolved
@@ -179,11 +179,7 @@
     #   This is useful for debugging and used to actually start the engine.
     #   \return list of commands and args / parameters.
     def getEngineCommand(self) -> List[str]:
-<<<<<<< HEAD
-        return [self._application.getPreferences().getValue("backend/location"), "connect", "127.0.0.1:{0}".format(self._port), ""]
-=======
-        json_path = Resources.getPath(Resources.DefinitionContainers, "fdmprinter.def.json")
-        command = [self._application.getPreferences().getValue("backend/location"), "connect", "127.0.0.1:{0}".format(self._port), "-j", json_path, ""]
+        command = [self._application.getPreferences().getValue("backend/location"), "connect", "127.0.0.1:{0}".format(self._port), ""]
 
         parser = argparse.ArgumentParser(prog = "cura", add_help = False)
         parser.add_argument("--debug", action = "store_true", default = False, help = "Turn on the debug mode by setting this option.")
@@ -192,7 +188,6 @@
             command.append("-vvv")
 
         return command
->>>>>>> 49e3c23d
 
     ##  Emitted when we get a message containing print duration and material amount.
     #   This also implies the slicing has finished.
