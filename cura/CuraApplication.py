# Copyright (c) 2018 Ultimaker B.V.
# Cura is released under the terms of the LGPLv3 or higher.

import copy
import os
import sys
import time
from typing import cast, TYPE_CHECKING, Optional

import numpy

from PyQt5.QtCore import QObject, QTimer, QUrl, pyqtSignal, pyqtProperty, QEvent, Q_ENUMS
from PyQt5.QtGui import QColor, QIcon
from PyQt5.QtWidgets import QMessageBox
from PyQt5.QtQml import qmlRegisterUncreatableType, qmlRegisterSingletonType, qmlRegisterType

from UM.Scene.SceneNode import SceneNode
from UM.Scene.Camera import Camera
from UM.Math.Vector import Vector
from UM.Math.Quaternion import Quaternion
from UM.Math.AxisAlignedBox import AxisAlignedBox
from UM.Math.Matrix import Matrix
from UM.Platform import Platform
from UM.Resources import Resources
from UM.Scene.ToolHandle import ToolHandle
from UM.Scene.Iterator.DepthFirstIterator import DepthFirstIterator
from UM.Mesh.ReadMeshJob import ReadMeshJob
from UM.Logger import Logger
from UM.Preferences import Preferences
from UM.Qt.QtApplication import QtApplication #The class we're inheriting from.
from UM.View.SelectionPass import SelectionPass #For typing.
from UM.Scene.Selection import Selection
from UM.Scene.GroupDecorator import GroupDecorator
from UM.Settings.ContainerStack import ContainerStack
from UM.Settings.InstanceContainer import InstanceContainer
from UM.Settings.Validator import Validator
from UM.Message import Message
from UM.i18n import i18nCatalog
from UM.Workspace.WorkspaceReader import WorkspaceReader
from UM.Decorators import deprecated

from UM.Operations.AddSceneNodeOperation import AddSceneNodeOperation
from UM.Operations.RemoveSceneNodeOperation import RemoveSceneNodeOperation
from UM.Operations.GroupedOperation import GroupedOperation
from UM.Operations.SetTransformOperation import SetTransformOperation

from cura.Arranging.Arrange import Arrange
from cura.Arranging.ArrangeObjectsJob import ArrangeObjectsJob
from cura.Arranging.ArrangeObjectsAllBuildPlatesJob import ArrangeObjectsAllBuildPlatesJob
from cura.Arranging.ShapeArray import ShapeArray
from cura.MultiplyObjectsJob import MultiplyObjectsJob
from cura.Scene.ConvexHullDecorator import ConvexHullDecorator
from cura.Operations.SetParentOperation import SetParentOperation
from cura.Scene.SliceableObjectDecorator import SliceableObjectDecorator
from cura.Scene.BlockSlicingDecorator import BlockSlicingDecorator
from cura.Scene.BuildPlateDecorator import BuildPlateDecorator
from cura.Scene.CuraSceneNode import CuraSceneNode

from cura.Scene.CuraSceneController import CuraSceneController

from UM.Settings.SettingDefinition import SettingDefinition, DefinitionPropertyType
from UM.Settings.ContainerRegistry import ContainerRegistry
from UM.Settings.SettingFunction import SettingFunction
from cura.Settings.MachineNameValidator import MachineNameValidator

from cura.Machines.Models.BuildPlateModel import BuildPlateModel
from cura.Machines.Models.NozzleModel import NozzleModel
from cura.Machines.Models.QualityProfilesDropDownMenuModel import QualityProfilesDropDownMenuModel
from cura.Machines.Models.CustomQualityProfilesDropDownMenuModel import CustomQualityProfilesDropDownMenuModel
from cura.Machines.Models.MultiBuildPlateModel import MultiBuildPlateModel
from cura.Machines.Models.MaterialManagementModel import MaterialManagementModel
from cura.Machines.Models.GenericMaterialsModel import GenericMaterialsModel
from cura.Machines.Models.BrandMaterialsModel import BrandMaterialsModel
from cura.Machines.Models.QualityManagementModel import QualityManagementModel
from cura.Machines.Models.QualitySettingsModel import QualitySettingsModel
from cura.Machines.Models.MachineManagementModel import MachineManagementModel

from cura.Machines.Models.SettingVisibilityPresetsModel import SettingVisibilityPresetsModel

from cura.Machines.MachineErrorChecker import MachineErrorChecker

from cura.Settings.SettingInheritanceManager import SettingInheritanceManager
from cura.Settings.SimpleModeSettingsManager import SimpleModeSettingsManager

from cura.Machines.VariantManager import VariantManager

from .SingleInstance import SingleInstance
from .AutoSave import AutoSave
from . import PlatformPhysics
from . import BuildVolume
from . import CameraAnimation
from . import PrintInformation
from . import CuraActions
from cura.Scene import ZOffsetDecorator
from . import CuraSplashScreen
from . import CameraImageProvider
from . import MachineActionManager

from cura.TaskManagement.OnExitCallbackManager import OnExitCallbackManager

from cura.Settings.MachineManager import MachineManager
from cura.Settings.ExtruderManager import ExtruderManager
from cura.Settings.UserChangesModel import UserChangesModel
from cura.Settings.ExtrudersModel import ExtrudersModel
from cura.Settings.MaterialSettingsVisibilityHandler import MaterialSettingsVisibilityHandler
from cura.Settings.ContainerManager import ContainerManager
from cura.Settings.SidebarCustomMenuItemsModel import SidebarCustomMenuItemsModel

from cura.ObjectsModel import ObjectsModel

from UM.FlameProfiler import pyqtSlot


if TYPE_CHECKING:
    from plugins.SliceInfoPlugin.SliceInfo import SliceInfo


numpy.seterr(all = "ignore")

try:
    from cura.CuraVersion import CuraVersion, CuraBuildType, CuraDebugMode
except ImportError:
    CuraVersion = "master"  # [CodeStyle: Reflecting imported value]
    CuraBuildType = ""
    CuraDebugMode = False


class CuraApplication(QtApplication):
    # SettingVersion represents the set of settings available in the machine/extruder definitions.
    # You need to make sure that this version number needs to be increased if there is any non-backwards-compatible
    # changes of the settings.
    SettingVersion = 5

    Created = False

    class ResourceTypes:
        QmlFiles = Resources.UserType + 1
        Firmware = Resources.UserType + 2
        QualityInstanceContainer = Resources.UserType + 3
        QualityChangesInstanceContainer = Resources.UserType + 4
        MaterialInstanceContainer = Resources.UserType + 5
        VariantInstanceContainer = Resources.UserType + 6
        UserInstanceContainer = Resources.UserType + 7
        MachineStack = Resources.UserType + 8
        ExtruderStack = Resources.UserType + 9
        DefinitionChangesContainer = Resources.UserType + 10
        SettingVisibilityPreset = Resources.UserType + 11

    Q_ENUMS(ResourceTypes)

    def __init__(self, *args, **kwargs):
        super().__init__(name = "cura",
                         version = CuraVersion,
                         buildtype = CuraBuildType,
                         is_debug_mode = CuraDebugMode,
                         tray_icon_name = "cura-icon-32.png",
                         **kwargs)

        self.default_theme = "cura-light"

        self._boot_loading_time = time.time()

        self._on_exit_callback_manager = OnExitCallbackManager(self)

        # Variables set from CLI
        self._files_to_open = []
        self._use_single_instance = False
        self._trigger_early_crash = False  # For debug only

        self._single_instance = None

        self._cura_package_manager = None

        self._machine_action_manager = None

        self.empty_container = None
        self.empty_definition_changes_container = None
        self.empty_variant_container = None
        self.empty_material_container = None
        self.empty_quality_container = None
        self.empty_quality_changes_container = None

        self._variant_manager = None
        self._material_manager = None
        self._quality_manager = None
        self._machine_manager = None
        self._extruder_manager = None
        self._container_manager = None

        self._object_manager = None
        self._build_plate_model = None
        self._multi_build_plate_model = None
        self._setting_visibility_presets_model = None
        self._setting_inheritance_manager = None
        self._simple_mode_settings_manager = None
        self._cura_scene_controller = None
        self._machine_error_checker = None

        self._quality_profile_drop_down_menu_model = None
        self._custom_quality_profile_drop_down_menu_model = None

        self._physics = None
        self._volume = None
        self._output_devices = {}
        self._print_information = None
        self._previous_active_tool = None
        self._platform_activity = False
        self._scene_bounding_box = AxisAlignedBox.Null

        self._center_after_select = False
        self._camera_animation = None
        self._cura_actions = None
        self.started = False

        self._message_box_callback = None
        self._message_box_callback_arguments = []
        self._preferred_mimetype = ""
        self._i18n_catalog = None

        self._currently_loading_files = []
        self._non_sliceable_extensions = []
        self._additional_components = {}  # Components to add to certain areas in the interface

        self._open_file_queue = []  # A list of files to open (after the application has started)

        self._update_platform_activity_timer = None

        self._need_to_show_user_agreement = True

        self._sidebar_custom_menu_items = []  # type: list # Keeps list of custom menu items for the side bar

        # Backups
        self._auto_save = None
        self._save_data_enabled = True

        from cura.Settings.CuraContainerRegistry import CuraContainerRegistry
        self._container_registry_class = CuraContainerRegistry
        from cura.CuraPackageManager import CuraPackageManager
        self._package_manager_class = CuraPackageManager

    # Adds command line options to the command line parser. This should be called after the application is created and
    # before the pre-start.
    def addCommandLineOptions(self):
        super().addCommandLineOptions()
        self._cli_parser.add_argument("--help", "-h",
                                      action = "store_true",
                                      default = False,
                                      help = "Show this help message and exit.")
        self._cli_parser.add_argument("--single-instance",
                                      dest = "single_instance",
                                      action = "store_true",
                                      default = False)
        # >> For debugging
        # Trigger an early crash, i.e. a crash that happens before the application enters its event loop.
        self._cli_parser.add_argument("--trigger-early-crash",
                                      dest = "trigger_early_crash",
                                      action = "store_true",
                                      default = False,
                                      help = "FOR TESTING ONLY. Trigger an early crash to show the crash dialog.")
        self._cli_parser.add_argument("file", nargs = "*", help = "Files to load after starting the application.")

    def parseCliOptions(self):
        super().parseCliOptions()

        if self._cli_args.help:
            self._cli_parser.print_help()
            sys.exit(0)

        self._use_single_instance = self._cli_args.single_instance
        self._trigger_early_crash = self._cli_args.trigger_early_crash
        for filename in self._cli_args.file:
            self._files_to_open.append(os.path.abspath(filename))

    def initialize(self) -> None:
        self.__addExpectedResourceDirsAndSearchPaths()  # Must be added before init of super

        super().initialize()

        self.__sendCommandToSingleInstance()
        self.__initializeSettingDefinitionsAndFunctions()
        self.__addAllResourcesAndContainerResources()
        self.__addAllEmptyContainers()
        self.__setLatestResouceVersionsForVersionUpgrade()

        self._machine_action_manager = MachineActionManager.MachineActionManager(self)
        self._machine_action_manager.initialize()

        self.change_log_url = "https://ultimaker.com/ultimaker-cura-latest-features"

    def __sendCommandToSingleInstance(self):
        self._single_instance = SingleInstance(self, self._files_to_open)

        # If we use single instance, try to connect to the single instance server, send commands, and then exit.
        # If we cannot find an existing single instance server, this is the only instance, so just keep going.
        if self._use_single_instance:
            if self._single_instance.startClient():
                Logger.log("i", "Single instance commands were sent, exiting")
                sys.exit(0)

    # Adds expected directory names and search paths for Resources.
    def __addExpectedResourceDirsAndSearchPaths(self):
        # this list of dir names will be used by UM to detect an old cura directory
        for dir_name in ["extruders", "machine_instances", "materials", "plugins", "quality", "quality_changes", "user", "variants"]:
            Resources.addExpectedDirNameInData(dir_name)

        Resources.addSearchPath(os.path.join(self._app_install_dir, "share", "cura", "resources"))
        if not hasattr(sys, "frozen"):
            resource_path = os.path.join(os.path.abspath(os.path.dirname(__file__)), "..", "resources")
            Resources.addSearchPath(resource_path)

    # Adds custom property types, settings types, and extra operators (functions) that need to be registered in
    # SettingDefinition and SettingFunction.
    def __initializeSettingDefinitionsAndFunctions(self):
        # Need to do this before ContainerRegistry tries to load the machines
        SettingDefinition.addSupportedProperty("settable_per_mesh", DefinitionPropertyType.Any, default = True, read_only = True)
        SettingDefinition.addSupportedProperty("settable_per_extruder", DefinitionPropertyType.Any, default = True, read_only = True)
        # this setting can be changed for each group in one-at-a-time mode
        SettingDefinition.addSupportedProperty("settable_per_meshgroup", DefinitionPropertyType.Any, default = True, read_only = True)
        SettingDefinition.addSupportedProperty("settable_globally", DefinitionPropertyType.Any, default = True, read_only = True)

        # From which stack the setting would inherit if not defined per object (handled in the engine)
        # AND for settings which are not settable_per_mesh:
        # which extruder is the only extruder this setting is obtained from
        SettingDefinition.addSupportedProperty("limit_to_extruder", DefinitionPropertyType.Function, default = "-1", depends_on = "value")

        # For settings which are not settable_per_mesh and not settable_per_extruder:
        # A function which determines the glabel/meshgroup value by looking at the values of the setting in all (used) extruders
        SettingDefinition.addSupportedProperty("resolve", DefinitionPropertyType.Function, default = None, depends_on = "value")

        SettingDefinition.addSettingType("extruder", None, str, Validator)
        SettingDefinition.addSettingType("optional_extruder", None, str, None)
        SettingDefinition.addSettingType("[int]", None, str, None)

        SettingFunction.registerOperator("extruderValues", ExtruderManager.getExtruderValues)
        SettingFunction.registerOperator("extruderValue", ExtruderManager.getExtruderValue)
        SettingFunction.registerOperator("resolveOrValue", ExtruderManager.getResolveOrValue)
        SettingFunction.registerOperator("defaultExtruderPosition", ExtruderManager.getDefaultExtruderPosition)

    # Adds all resources and container related resources.
    def __addAllResourcesAndContainerResources(self) -> None:
        Resources.addStorageType(self.ResourceTypes.QualityInstanceContainer, "quality")
        Resources.addStorageType(self.ResourceTypes.QualityChangesInstanceContainer, "quality_changes")
        Resources.addStorageType(self.ResourceTypes.VariantInstanceContainer, "variants")
        Resources.addStorageType(self.ResourceTypes.MaterialInstanceContainer, "materials")
        Resources.addStorageType(self.ResourceTypes.UserInstanceContainer, "user")
        Resources.addStorageType(self.ResourceTypes.ExtruderStack, "extruders")
        Resources.addStorageType(self.ResourceTypes.MachineStack, "machine_instances")
        Resources.addStorageType(self.ResourceTypes.DefinitionChangesContainer, "definition_changes")
        Resources.addStorageType(self.ResourceTypes.SettingVisibilityPreset, "setting_visibility")

        self._container_registry.addResourceType(self.ResourceTypes.QualityInstanceContainer, "quality")
        self._container_registry.addResourceType(self.ResourceTypes.QualityChangesInstanceContainer, "quality_changes")
        self._container_registry.addResourceType(self.ResourceTypes.VariantInstanceContainer, "variant")
        self._container_registry.addResourceType(self.ResourceTypes.MaterialInstanceContainer, "material")
        self._container_registry.addResourceType(self.ResourceTypes.UserInstanceContainer, "user")
        self._container_registry.addResourceType(self.ResourceTypes.ExtruderStack, "extruder_train")
        self._container_registry.addResourceType(self.ResourceTypes.MachineStack, "machine")
        self._container_registry.addResourceType(self.ResourceTypes.DefinitionChangesContainer, "definition_changes")

        Resources.addType(self.ResourceTypes.QmlFiles, "qml")
        Resources.addType(self.ResourceTypes.Firmware, "firmware")

    # Adds all empty containers.
    def __addAllEmptyContainers(self) -> None:
        # Add empty variant, material and quality containers.
        # Since they are empty, they should never be serialized and instead just programmatically created.
        # We need them to simplify the switching between materials.
        empty_container = self._container_registry.getEmptyInstanceContainer()
        self.empty_container = empty_container

        empty_definition_changes_container = copy.deepcopy(empty_container)
        empty_definition_changes_container.setMetaDataEntry("id", "empty_definition_changes")
        empty_definition_changes_container.setMetaDataEntry("type", "definition_changes")
        self._container_registry.addContainer(empty_definition_changes_container)
        self.empty_definition_changes_container = empty_definition_changes_container

        empty_variant_container = copy.deepcopy(empty_container)
        empty_variant_container.setMetaDataEntry("id", "empty_variant")
        empty_variant_container.setMetaDataEntry("type", "variant")
        self._container_registry.addContainer(empty_variant_container)
        self.empty_variant_container = empty_variant_container

        empty_material_container = copy.deepcopy(empty_container)
        empty_material_container.setMetaDataEntry("id", "empty_material")
        empty_material_container.setMetaDataEntry("type", "material")
        self._container_registry.addContainer(empty_material_container)
        self.empty_material_container = empty_material_container

        empty_quality_container = copy.deepcopy(empty_container)
        empty_quality_container.setMetaDataEntry("id", "empty_quality")
        empty_quality_container.setName("Not Supported")
        empty_quality_container.setMetaDataEntry("quality_type", "not_supported")
        empty_quality_container.setMetaDataEntry("type", "quality")
        empty_quality_container.setMetaDataEntry("supported", False)
        self._container_registry.addContainer(empty_quality_container)
        self.empty_quality_container = empty_quality_container

        empty_quality_changes_container = copy.deepcopy(empty_container)
        empty_quality_changes_container.setMetaDataEntry("id", "empty_quality_changes")
        empty_quality_changes_container.setMetaDataEntry("type", "quality_changes")
        empty_quality_changes_container.setMetaDataEntry("quality_type", "not_supported")
        self._container_registry.addContainer(empty_quality_changes_container)
        self.empty_quality_changes_container = empty_quality_changes_container

    # Initializes the version upgrade manager with by providing the paths for each resource type and the latest
    # versions.
    def __setLatestResouceVersionsForVersionUpgrade(self):
        self._version_upgrade_manager.setCurrentVersions(
            {
                ("quality", InstanceContainer.Version * 1000000 + self.SettingVersion):            (self.ResourceTypes.QualityInstanceContainer, "application/x-uranium-instancecontainer"),
                ("quality_changes", InstanceContainer.Version * 1000000 + self.SettingVersion):    (self.ResourceTypes.QualityChangesInstanceContainer, "application/x-uranium-instancecontainer"),
                ("machine_stack", ContainerStack.Version * 1000000 + self.SettingVersion):         (self.ResourceTypes.MachineStack, "application/x-cura-globalstack"),
                ("extruder_train", ContainerStack.Version * 1000000 + self.SettingVersion):        (self.ResourceTypes.ExtruderStack, "application/x-cura-extruderstack"),
                ("preferences", Preferences.Version * 1000000 + self.SettingVersion):              (Resources.Preferences, "application/x-uranium-preferences"),
                ("user", InstanceContainer.Version * 1000000 + self.SettingVersion):               (self.ResourceTypes.UserInstanceContainer, "application/x-uranium-instancecontainer"),
                ("definition_changes", InstanceContainer.Version * 1000000 + self.SettingVersion): (self.ResourceTypes.DefinitionChangesContainer, "application/x-uranium-instancecontainer"),
                ("variant", InstanceContainer.Version * 1000000 + self.SettingVersion):            (self.ResourceTypes.VariantInstanceContainer, "application/x-uranium-instancecontainer"),
            }
        )

    # Runs preparations that needs to be done before the starting process.
    def startSplashWindowPhase(self):
        super().startSplashWindowPhase()

        self.setWindowIcon(QIcon(Resources.getPath(Resources.Images, "cura-icon.png")))

        self.setRequiredPlugins([
            # Misc.:
            "ConsoleLogger",
            "CuraEngineBackend",
            "UserAgreement",
            "FileLogger",
            "XmlMaterialProfile",
            "Toolbox",
            "PrepareStage",
            "MonitorStage",
            "LocalFileOutputDevice",
            "LocalContainerProvider",

            # Views:
            "SimpleView",
            "SimulationView",
            "SolidView",

            # Readers & Writers:
            "GCodeWriter",
            "STLReader",

            # Tools:
            "CameraTool",
            "MirrorTool",
            "RotateTool",
            "ScaleTool",
            "SelectionTool",
            "TranslateTool",
        ])
        self._i18n_catalog = i18nCatalog("cura")

        self._update_platform_activity_timer = QTimer()
        self._update_platform_activity_timer.setInterval(500)
        self._update_platform_activity_timer.setSingleShot(True)
        self._update_platform_activity_timer.timeout.connect(self.updatePlatformActivity)

        self.getController().getScene().sceneChanged.connect(self.updatePlatformActivityDelayed)
        self.getController().toolOperationStopped.connect(self._onToolOperationStopped)
        self.getController().contextMenuRequested.connect(self._onContextMenuRequested)
        self.getCuraSceneController().activeBuildPlateChanged.connect(self.updatePlatformActivityDelayed)

        self.showSplashMessage(self._i18n_catalog.i18nc("@info:progress", "Loading machines..."))

        with self._container_registry.lockFile():
            self._container_registry.loadAllMetadata()

        # set the setting version for Preferences
        preferences = self.getPreferences()
        preferences.addPreference("metadata/setting_version", 0)
        preferences.setValue("metadata/setting_version", self.SettingVersion) #Don't make it equal to the default so that the setting version always gets written to the file.

        preferences.addPreference("cura/active_mode", "simple")

        preferences.addPreference("cura/categories_expanded", "")
        preferences.addPreference("cura/jobname_prefix", True)
        preferences.addPreference("cura/select_models_on_load", False)
        preferences.addPreference("view/center_on_select", False)
        preferences.addPreference("mesh/scale_to_fit", False)
        preferences.addPreference("mesh/scale_tiny_meshes", True)
        preferences.addPreference("cura/dialog_on_project_save", True)
        preferences.addPreference("cura/asked_dialog_on_project_save", False)
        preferences.addPreference("cura/choice_on_profile_override", "always_ask")
        preferences.addPreference("cura/choice_on_open_project", "always_ask")
        preferences.addPreference("cura/use_multi_build_plate", False)

        preferences.addPreference("cura/currency", "€")
        preferences.addPreference("cura/material_settings", "{}")

        preferences.addPreference("view/invert_zoom", False)
        preferences.addPreference("view/filter_current_build_plate", False)
        preferences.addPreference("cura/sidebar_collapsed", False)

        self._need_to_show_user_agreement = not self.getPreferences().getValue("general/accepted_user_agreement")

        for key in [
            "dialog_load_path",  # dialog_save_path is in LocalFileOutputDevicePlugin
            "dialog_profile_path",
            "dialog_material_path"]:

            preferences.addPreference("local_file/%s" % key, os.path.expanduser("~/"))

        preferences.setDefault("local_file/last_used_type", "text/x-gcode")

        self.applicationShuttingDown.connect(self.saveSettings)
        self.engineCreatedSignal.connect(self._onEngineCreated)

        self.globalContainerStackChanged.connect(self._onGlobalContainerChanged)
        self._onGlobalContainerChanged()

        self.getCuraSceneController().setActiveBuildPlate(0)  # Initialize

        CuraApplication.Created = True

    def _onEngineCreated(self):
        self._qml_engine.addImageProvider("camera", CameraImageProvider.CameraImageProvider())

    @pyqtProperty(bool)
    def needToShowUserAgreement(self):
        return self._need_to_show_user_agreement

    def setNeedToShowUserAgreement(self, set_value = True):
        self._need_to_show_user_agreement = set_value

    # DO NOT call this function to close the application, use checkAndExitApplication() instead which will perform
    # pre-exit checks such as checking for in-progress USB printing, etc.
    def closeApplication(self):
        Logger.log("i", "Close application")
        main_window = self.getMainWindow()
        if main_window is not None:
            main_window.close()
        else:
            self.exit(0)

    # This function first performs all upon-exit checks such as USB printing that is in progress.
    # Use this to close the application.
    @pyqtSlot()
    def checkAndExitApplication(self) -> None:
        self._on_exit_callback_manager.resetCurrentState()
        self._on_exit_callback_manager.triggerNextCallback()

    @pyqtSlot(result = bool)
    def getIsAllChecksPassed(self) -> bool:
        return self._on_exit_callback_manager.getIsAllChecksPassed()

    def getOnExitCallbackManager(self) -> "OnExitCallbackManager":
        return self._on_exit_callback_manager

    def triggerNextExitCheck(self) -> None:
        self._on_exit_callback_manager.triggerNextCallback()

    showConfirmExitDialog = pyqtSignal(str, arguments = ["message"])

    def setConfirmExitDialogCallback(self, callback):
        self._confirm_exit_dialog_callback = callback

    @pyqtSlot(bool)
    def callConfirmExitDialogCallback(self, yes_or_no: bool):
        self._confirm_exit_dialog_callback(yes_or_no)

    ##  Signal to connect preferences action in QML
    showPreferencesWindow = pyqtSignal()

    ##  Show the preferences window
    @pyqtSlot()
    def showPreferences(self):
        self.showPreferencesWindow.emit()

    ## A reusable dialogbox
    #
    showMessageBox = pyqtSignal(str, str, str, str, int, int, arguments = ["title", "text", "informativeText", "detailedText", "buttons", "icon"])

    def messageBox(self, title, text, informativeText = "", detailedText = "", buttons = QMessageBox.Ok, icon = QMessageBox.NoIcon, callback = None, callback_arguments = []):
        self._message_box_callback = callback
        self._message_box_callback_arguments = callback_arguments
        self.showMessageBox.emit(title, text, informativeText, detailedText, buttons, icon)

    showDiscardOrKeepProfileChanges = pyqtSignal()

    def discardOrKeepProfileChanges(self):
        has_user_interaction = False
        choice = self.getPreferences().getValue("cura/choice_on_profile_override")
        if choice == "always_discard":
            # don't show dialog and DISCARD the profile
            self.discardOrKeepProfileChangesClosed("discard")
        elif choice == "always_keep":
            # don't show dialog and KEEP the profile
            self.discardOrKeepProfileChangesClosed("keep")
        elif not self._is_headless:
            # ALWAYS ask whether to keep or discard the profile
            self.showDiscardOrKeepProfileChanges.emit()
            has_user_interaction = True
        return has_user_interaction

    @pyqtSlot(str)
    def discardOrKeepProfileChangesClosed(self, option):
        global_stack = self.getGlobalContainerStack()
        if option == "discard":
            for extruder in global_stack.extruders.values():
                extruder.userChanges.clear()
            global_stack.userChanges.clear()

        # if the user decided to keep settings then the user settings should be re-calculated and validated for errors
        # before slicing. To ensure that slicer uses right settings values
        elif option == "keep":
            for extruder in global_stack.extruders.values():
                extruder.userChanges.update()
            global_stack.userChanges.update()

    @pyqtSlot(int)
    def messageBoxClosed(self, button):
        if self._message_box_callback:
            self._message_box_callback(button, *self._message_box_callback_arguments)
            self._message_box_callback = None
            self._message_box_callback_arguments = []

    showPrintMonitor = pyqtSignal(bool, arguments = ["show"])

    def setSaveDataEnabled(self, enabled: bool) -> None:
        self._save_data_enabled = enabled

    # Cura has multiple locations where instance containers need to be saved, so we need to handle this differently.
    def saveSettings(self):
        if not self.started or not self._save_data_enabled:
            # Do not do saving during application start or when data should not be safed on quit.
            return
        ContainerRegistry.getInstance().saveDirtyContainers()
        self.savePreferences()

    def saveStack(self, stack):
        ContainerRegistry.getInstance().saveContainer(stack)

    @pyqtSlot(str, result = QUrl)
    def getDefaultPath(self, key):
        default_path = self.getPreferences().getValue("local_file/%s" % key)
        return QUrl.fromLocalFile(default_path)

    @pyqtSlot(str, str)
    def setDefaultPath(self, key, default_path):
        self.getPreferences().setValue("local_file/%s" % key, QUrl(default_path).toLocalFile())

    ##  Handle loading of all plugin types (and the backend explicitly)
    #   \sa PluginRegistry
    def _loadPlugins(self):
        self._plugin_registry.addType("profile_reader", self._addProfileReader)
        self._plugin_registry.addType("profile_writer", self._addProfileWriter)

        if Platform.isLinux():
            lib_suffixes = {"", "64", "32", "x32"} #A few common ones on different distributions.
        else:
            lib_suffixes = {""}
        for suffix in lib_suffixes:
            self._plugin_registry.addPluginLocation(os.path.join(QtApplication.getInstallPrefix(), "lib" + suffix, "cura"))
        if not hasattr(sys, "frozen"):
            self._plugin_registry.addPluginLocation(os.path.join(os.path.abspath(os.path.dirname(__file__)), "..", "plugins"))
            self._plugin_registry.loadPlugin("ConsoleLogger")
            self._plugin_registry.loadPlugin("CuraEngineBackend")

        self._plugin_registry.loadPlugins()

        if self.getBackend() is None:
            raise RuntimeError("Could not load the backend plugin!")

        self._plugins_loaded = True

    def run(self):
        super().run()
        container_registry = self._container_registry

        Logger.log("i", "Initializing variant manager")
        self._variant_manager = VariantManager(container_registry)
        self._variant_manager.initialize()

        Logger.log("i", "Initializing material manager")
        from cura.Machines.MaterialManager import MaterialManager
        self._material_manager = MaterialManager(container_registry, parent = self)
        self._material_manager.initialize()

        Logger.log("i", "Initializing quality manager")
        from cura.Machines.QualityManager import QualityManager
        self._quality_manager = QualityManager(container_registry, parent = self)
        self._quality_manager.initialize()

        Logger.log("i", "Initializing machine manager")
        self._machine_manager = MachineManager(self)

        Logger.log("i", "Initializing container manager")
        self._container_manager = ContainerManager(self)

        Logger.log("i", "Initializing machine error checker")
        self._machine_error_checker = MachineErrorChecker(self)
        self._machine_error_checker.initialize()

        # Check if we should run as single instance or not. If so, set up a local socket server which listener which
        # coordinates multiple Cura instances and accepts commands.
        if self._use_single_instance:
            self.__setUpSingleInstanceServer()

        # Setup scene and build volume
        root = self.getController().getScene().getRoot()
        self._volume = BuildVolume.BuildVolume(self, root)
        Arrange.build_volume = self._volume

        # initialize info objects
        self._print_information = PrintInformation.PrintInformation(self)
        self._cura_actions = CuraActions.CuraActions(self)

        # Initialize setting visibility presets model
        self._setting_visibility_presets_model = SettingVisibilityPresetsModel(self)
        default_visibility_profile = self._setting_visibility_presets_model.getItem(0)
        self.getPreferences().setDefault("general/visible_settings", ";".join(default_visibility_profile["settings"]))

        # Detect in which mode to run and execute that mode
        if self._is_headless:
            self.runWithoutGUI()
        else:
            self.runWithGUI()

        self.started = True
        self.initializationFinished.emit()
        Logger.log("d", "Booting Cura took %s seconds", time.time() - self._boot_loading_time)

        # For now use a timer to postpone some things that need to be done after the application and GUI are
        # initialized, for example opening files because they may show dialogs which can be closed due to incomplete
        # GUI initialization.
        self._post_start_timer = QTimer(self)
        self._post_start_timer.setInterval(1000)
        self._post_start_timer.setSingleShot(True)
        self._post_start_timer.timeout.connect(self._onPostStart)
        self._post_start_timer.start()

        self._auto_save = AutoSave(self)
        self._auto_save.initialize()

        self.exec_()

    def __setUpSingleInstanceServer(self):
        if self._use_single_instance:
            self._single_instance.startServer()

    def _onPostStart(self):
        for file_name in self._files_to_open:
            self.callLater(self._openFile, file_name)
        for file_name in self._open_file_queue:  # Open all the files that were queued up while plug-ins were loading.
            self.callLater(self._openFile, file_name)

    initializationFinished = pyqtSignal()

    ##  Run Cura without GUI elements and interaction (server mode).
    def runWithoutGUI(self):
        self.closeSplash()

    ##  Run Cura with GUI (desktop mode).
    def runWithGUI(self):
        self.showSplashMessage(self._i18n_catalog.i18nc("@info:progress", "Setting up scene..."))

        controller = self.getController()

        t = controller.getTool("TranslateTool")
        if t:
            t.setEnabledAxis([ToolHandle.XAxis, ToolHandle.YAxis, ToolHandle.ZAxis])

        Selection.selectionChanged.connect(self.onSelectionChanged)

        # Set default background color for scene
        self.getRenderer().setBackgroundColor(QColor(245, 245, 245))

        # Initialize platform physics
        self._physics = PlatformPhysics.PlatformPhysics(controller, self._volume)

        # Initialize camera
        root = controller.getScene().getRoot()
        camera = Camera("3d", root)
        camera.setPosition(Vector(-80, 250, 700))
        camera.setPerspective(True)
        camera.lookAt(Vector(0, 0, 0))
        controller.getScene().setActiveCamera("3d")

        # Initialize camera tool
        camera_tool = controller.getTool("CameraTool")
        camera_tool.setOrigin(Vector(0, 100, 0))
        camera_tool.setZoomRange(0.1, 2000)

        # Initialize camera animations
        self._camera_animation = CameraAnimation.CameraAnimation()
        self._camera_animation.setCameraTool(self.getController().getTool("CameraTool"))

        self.showSplashMessage(self._i18n_catalog.i18nc("@info:progress", "Loading interface..."))

        # Initialize QML engine
        self.setMainQml(Resources.getPath(self.ResourceTypes.QmlFiles, "Cura.qml"))
        self._qml_import_paths.append(Resources.getPath(self.ResourceTypes.QmlFiles))
        self.initializeEngine()

        # Initialize UI state
        controller.setActiveStage("PrepareStage")
        controller.setActiveView("SolidView")
        controller.setCameraTool("CameraTool")
        controller.setSelectionTool("SelectionTool")

        # Hide the splash screen
        self.closeSplash()

    @pyqtSlot(result = QObject)
    def getSettingVisibilityPresetsModel(self, *args) -> SettingVisibilityPresetsModel:
        return self._setting_visibility_presets_model

    def getMachineErrorChecker(self, *args) -> MachineErrorChecker:
        return self._machine_error_checker

    def getMachineManager(self, *args) -> MachineManager:
        if self._machine_manager is None:
            self._machine_manager = MachineManager(self)
        return self._machine_manager

    def getExtruderManager(self, *args):
        if self._extruder_manager is None:
            self._extruder_manager = ExtruderManager()
        return self._extruder_manager

    def getVariantManager(self, *args):
        return self._variant_manager

    @pyqtSlot(result = QObject)
    def getMaterialManager(self, *args):
        return self._material_manager

    @pyqtSlot(result = QObject)
    def getQualityManager(self, *args):
        return self._quality_manager

    def getObjectsModel(self, *args):
        if self._object_manager is None:
            self._object_manager = ObjectsModel.createObjectsModel()
        return self._object_manager

    @pyqtSlot(result = QObject)
    def getMultiBuildPlateModel(self, *args):
        if self._multi_build_plate_model is None:
            self._multi_build_plate_model = MultiBuildPlateModel(self)
        return self._multi_build_plate_model

    @pyqtSlot(result = QObject)
    def getBuildPlateModel(self, *args):
        if self._build_plate_model is None:
            self._build_plate_model = BuildPlateModel(self)
        return self._build_plate_model

    def getCuraSceneController(self, *args):
        if self._cura_scene_controller is None:
            self._cura_scene_controller = CuraSceneController.createCuraSceneController()
        return self._cura_scene_controller

    def getSettingInheritanceManager(self, *args):
        if self._setting_inheritance_manager is None:
            self._setting_inheritance_manager = SettingInheritanceManager.createSettingInheritanceManager()
        return self._setting_inheritance_manager

    ##  Get the machine action manager
    #   We ignore any *args given to this, as we also register the machine manager as qml singleton.
    #   It wants to give this function an engine and script engine, but we don't care about that.
    def getMachineActionManager(self, *args):
        return self._machine_action_manager

    def getSimpleModeSettingsManager(self, *args):
        if self._simple_mode_settings_manager is None:
            self._simple_mode_settings_manager = SimpleModeSettingsManager()
        return self._simple_mode_settings_manager

    ##   Handle Qt events
    def event(self, event):
        if event.type() == QEvent.FileOpen:
            if self._plugins_loaded:
                self._openFile(event.file())
            else:
                self._open_file_queue.append(event.file())

        return super().event(event)

    def getAutoSave(self):
        return self._auto_save

    ##  Get print information (duration / material used)
    def getPrintInformation(self):
        return self._print_information

    def getQualityProfilesDropDownMenuModel(self, *args, **kwargs):
        if self._quality_profile_drop_down_menu_model is None:
            self._quality_profile_drop_down_menu_model = QualityProfilesDropDownMenuModel(self)
        return self._quality_profile_drop_down_menu_model

    def getCustomQualityProfilesDropDownMenuModel(self, *args, **kwargs):
        if self._custom_quality_profile_drop_down_menu_model is None:
            self._custom_quality_profile_drop_down_menu_model = CustomQualityProfilesDropDownMenuModel(self)
        return self._custom_quality_profile_drop_down_menu_model

    ##  Registers objects for the QML engine to use.
    #
    #   \param engine The QML engine.
    def registerObjects(self, engine):
        super().registerObjects(engine)

        # global contexts
        engine.rootContext().setContextProperty("Printer", self)
        engine.rootContext().setContextProperty("CuraApplication", self)
        engine.rootContext().setContextProperty("PrintInformation", self._print_information)
        engine.rootContext().setContextProperty("CuraActions", self._cura_actions)

        qmlRegisterUncreatableType(CuraApplication, "Cura", 1, 0, "ResourceTypes", "Just an Enum type")

        qmlRegisterSingletonType(CuraSceneController, "Cura", 1, 0, "SceneController", self.getCuraSceneController)
        qmlRegisterSingletonType(ExtruderManager, "Cura", 1, 0, "ExtruderManager", self.getExtruderManager)
        qmlRegisterSingletonType(MachineManager, "Cura", 1, 0, "MachineManager", self.getMachineManager)
        qmlRegisterSingletonType(SettingInheritanceManager, "Cura", 1, 0, "SettingInheritanceManager", self.getSettingInheritanceManager)
        qmlRegisterSingletonType(SimpleModeSettingsManager, "Cura", 1, 0, "SimpleModeSettingsManager", self.getSimpleModeSettingsManager)
        qmlRegisterSingletonType(MachineActionManager.MachineActionManager, "Cura", 1, 0, "MachineActionManager", self.getMachineActionManager)

        qmlRegisterSingletonType(ObjectsModel, "Cura", 1, 0, "ObjectsModel", self.getObjectsModel)
        qmlRegisterType(BuildPlateModel, "Cura", 1, 0, "BuildPlateModel")
        qmlRegisterType(MultiBuildPlateModel, "Cura", 1, 0, "MultiBuildPlateModel")
        qmlRegisterType(InstanceContainer, "Cura", 1, 0, "InstanceContainer")
        qmlRegisterType(ExtrudersModel, "Cura", 1, 0, "ExtrudersModel")

        qmlRegisterType(GenericMaterialsModel, "Cura", 1, 0, "GenericMaterialsModel")
        qmlRegisterType(BrandMaterialsModel, "Cura", 1, 0, "BrandMaterialsModel")
        qmlRegisterType(MaterialManagementModel, "Cura", 1, 0, "MaterialManagementModel")
        qmlRegisterType(QualityManagementModel, "Cura", 1, 0, "QualityManagementModel")
        qmlRegisterType(MachineManagementModel, "Cura", 1, 0, "MachineManagementModel")

        qmlRegisterSingletonType(QualityProfilesDropDownMenuModel, "Cura", 1, 0,
                                 "QualityProfilesDropDownMenuModel", self.getQualityProfilesDropDownMenuModel)
        qmlRegisterSingletonType(CustomQualityProfilesDropDownMenuModel, "Cura", 1, 0,
                                 "CustomQualityProfilesDropDownMenuModel", self.getCustomQualityProfilesDropDownMenuModel)
        qmlRegisterType(NozzleModel, "Cura", 1, 0, "NozzleModel")

        qmlRegisterType(MaterialSettingsVisibilityHandler, "Cura", 1, 0, "MaterialSettingsVisibilityHandler")
        qmlRegisterType(SettingVisibilityPresetsModel, "Cura", 1, 0, "SettingVisibilityPresetsModel")
        qmlRegisterType(QualitySettingsModel, "Cura", 1, 0, "QualitySettingsModel")
        qmlRegisterType(MachineNameValidator, "Cura", 1, 0, "MachineNameValidator")
        qmlRegisterType(UserChangesModel, "Cura", 1, 0, "UserChangesModel")
        qmlRegisterSingletonType(ContainerManager, "Cura", 1, 0, "ContainerManager", ContainerManager.getInstance)
        qmlRegisterType(SidebarCustomMenuItemsModel, "Cura", 1, 0, "SidebarCustomMenuItemsModel")

        # As of Qt5.7, it is necessary to get rid of any ".." in the path for the singleton to work.
        actions_url = QUrl.fromLocalFile(os.path.abspath(Resources.getPath(CuraApplication.ResourceTypes.QmlFiles, "Actions.qml")))
        qmlRegisterSingletonType(actions_url, "Cura", 1, 0, "Actions")

        for path in Resources.getAllResourcesOfType(CuraApplication.ResourceTypes.QmlFiles):
            type_name = os.path.splitext(os.path.basename(path))[0]
            if type_name in ("Cura", "Actions"):
                continue

            # Ignore anything that is not a QML file.
            if not path.endswith(".qml"):
                continue

            qmlRegisterType(QUrl.fromLocalFile(path), "Cura", 1, 0, type_name)

    def onSelectionChanged(self):
        if Selection.hasSelection():
            if self.getController().getActiveTool():
                # If the tool has been disabled by the new selection
                if not self.getController().getActiveTool().getEnabled():
                    # Default
                    self.getController().setActiveTool("TranslateTool")
            else:
                if self._previous_active_tool:
                    self.getController().setActiveTool(self._previous_active_tool)
                    if not self.getController().getActiveTool().getEnabled():
                        self.getController().setActiveTool("TranslateTool")
                    self._previous_active_tool = None
                else:
                    # Default
                    self.getController().setActiveTool("TranslateTool")

            if self.getPreferences().getValue("view/center_on_select"):
                self._center_after_select = True
        else:
            if self.getController().getActiveTool():
                self._previous_active_tool = self.getController().getActiveTool().getPluginId()
                self.getController().setActiveTool(None)

    def _onToolOperationStopped(self, event):
        if self._center_after_select and Selection.getSelectedObject(0) is not None:
            self._center_after_select = False
            self._camera_animation.setStart(self.getController().getTool("CameraTool").getOrigin())
            self._camera_animation.setTarget(Selection.getSelectedObject(0).getWorldPosition())
            self._camera_animation.start()

    def _onGlobalContainerChanged(self):
        if self._global_container_stack is not None:
            machine_file_formats = [file_type.strip() for file_type in self._global_container_stack.getMetaDataEntry("file_formats").split(";")]
            new_preferred_mimetype = ""
            if machine_file_formats:
                new_preferred_mimetype =  machine_file_formats[0]

            if new_preferred_mimetype != self._preferred_mimetype:
                self._preferred_mimetype = new_preferred_mimetype
                self.preferredOutputMimetypeChanged.emit()

    requestAddPrinter = pyqtSignal()
    activityChanged = pyqtSignal()
    sceneBoundingBoxChanged = pyqtSignal()
    preferredOutputMimetypeChanged = pyqtSignal()

    @pyqtProperty(bool, notify = activityChanged)
    def platformActivity(self):
        return self._platform_activity

    @pyqtProperty(str, notify=preferredOutputMimetypeChanged)
    def preferredOutputMimetype(self):
        return self._preferred_mimetype

    @pyqtProperty(str, notify = sceneBoundingBoxChanged)
    def getSceneBoundingBoxString(self):
        return self._i18n_catalog.i18nc("@info 'width', 'depth' and 'height' are variable names that must NOT be translated; just translate the format of ##x##x## mm.", "%(width).1f x %(depth).1f x %(height).1f mm") % {'width' : self._scene_bounding_box.width.item(), 'depth': self._scene_bounding_box.depth.item(), 'height' : self._scene_bounding_box.height.item()}

    def updatePlatformActivityDelayed(self, node = None):
        if node is not None and (node.getMeshData() is not None or node.callDecoration("getLayerData")):
            self._update_platform_activity_timer.start()

    ##  Update scene bounding box for current build plate
    def updatePlatformActivity(self, node = None):
        count = 0
        scene_bounding_box = None
        is_block_slicing_node = False
        active_build_plate = self.getMultiBuildPlateModel().activeBuildPlate

        print_information = self.getPrintInformation()
        for node in DepthFirstIterator(self.getController().getScene().getRoot()):
            if (
                not issubclass(type(node), CuraSceneNode) or
                (not node.getMeshData() and not node.callDecoration("getLayerData")) or
                (node.callDecoration("getBuildPlateNumber") != active_build_plate)):

                continue
            if node.callDecoration("isBlockSlicing"):
                is_block_slicing_node = True

            count += 1

            # After clicking the Undo button, if the build plate empty the project name needs to be set
            if print_information.baseName == '':
                print_information.setBaseName(node.getName())

            if not scene_bounding_box:
                scene_bounding_box = node.getBoundingBox()
            else:
                other_bb = node.getBoundingBox()
                if other_bb is not None:
                    scene_bounding_box = scene_bounding_box + node.getBoundingBox()


        if print_information:
            print_information.setPreSliced(is_block_slicing_node)

        if not scene_bounding_box:
            scene_bounding_box = AxisAlignedBox.Null

        if repr(self._scene_bounding_box) != repr(scene_bounding_box):
            self._scene_bounding_box = scene_bounding_box
            self.sceneBoundingBoxChanged.emit()

        self._platform_activity = True if count > 0 else False
        self.activityChanged.emit()

    # Remove all selected objects from the scene.
    @pyqtSlot()
    @deprecated("Moved to CuraActions", "2.6")
    def deleteSelection(self):
        if not self.getController().getToolsEnabled():
            return
        removed_group_nodes = []
        op = GroupedOperation()
        nodes = Selection.getAllSelectedObjects()
        for node in nodes:
            op.addOperation(RemoveSceneNodeOperation(node))
            group_node = node.getParent()
            if group_node and group_node.callDecoration("isGroup") and group_node not in removed_group_nodes:
                remaining_nodes_in_group = list(set(group_node.getChildren()) - set(nodes))
                if len(remaining_nodes_in_group) == 1:
                    removed_group_nodes.append(group_node)
                    op.addOperation(SetParentOperation(remaining_nodes_in_group[0], group_node.getParent()))
                    op.addOperation(RemoveSceneNodeOperation(group_node))
        op.push()

    ##  Remove an object from the scene.
    #   Note that this only removes an object if it is selected.
    @pyqtSlot("quint64")
    @deprecated("Use deleteSelection instead", "2.6")
    def deleteObject(self, object_id):
        if not self.getController().getToolsEnabled():
            return

        node = self.getController().getScene().findObject(object_id)

        if not node and object_id != 0:  # Workaround for tool handles overlapping the selected object
            node = Selection.getSelectedObject(0)

        if node:
            op = GroupedOperation()
            op.addOperation(RemoveSceneNodeOperation(node))

            group_node = node.getParent()
            if group_node:
                # Note that at this point the node has not yet been deleted
                if len(group_node.getChildren()) <= 2 and group_node.callDecoration("isGroup"):
                    op.addOperation(SetParentOperation(group_node.getChildren()[0], group_node.getParent()))
                    op.addOperation(RemoveSceneNodeOperation(group_node))

            op.push()

    ##  Create a number of copies of existing object.
    #   \param object_id
    #   \param count number of copies
    #   \param min_offset minimum offset to other objects.
    @pyqtSlot("quint64", int)
    @deprecated("Use CuraActions::multiplySelection", "2.6")
    def multiplyObject(self, object_id, count, min_offset = 8):
        node = self.getController().getScene().findObject(object_id)
        if not node:
            node = Selection.getSelectedObject(0)

        while node.getParent() and node.getParent().callDecoration("isGroup"):
            node = node.getParent()

        job = MultiplyObjectsJob([node], count, min_offset)
        job.start()
        return

    ##  Center object on platform.
    @pyqtSlot("quint64")
    @deprecated("Use CuraActions::centerSelection", "2.6")
    def centerObject(self, object_id):
        node = self.getController().getScene().findObject(object_id)
        if not node and object_id != 0:  # Workaround for tool handles overlapping the selected object
            node = Selection.getSelectedObject(0)

        if not node:
            return

        if node.getParent() and node.getParent().callDecoration("isGroup"):
            node = node.getParent()

        if node:
            op = SetTransformOperation(node, Vector())
            op.push()

    ##  Select all nodes containing mesh data in the scene.
    @pyqtSlot()
    def selectAll(self):
        if not self.getController().getToolsEnabled():
            return

        Selection.clear()
        for node in DepthFirstIterator(self.getController().getScene().getRoot()):
            if not isinstance(node, SceneNode):
                continue
            if not node.getMeshData() and not node.callDecoration("isGroup"):
                continue  # Node that doesnt have a mesh and is not a group.
            if node.getParent() and node.getParent().callDecoration("isGroup") or node.getParent().callDecoration("isSliceable"):
                continue  # Grouped nodes don't need resetting as their parent (the group) is resetted)
            if not node.isSelectable():
                continue  # i.e. node with layer data
            if not node.callDecoration("isSliceable") and not node.callDecoration("isGroup"):
                continue  # i.e. node with layer data

            Selection.add(node)

    ## Reset all translation on nodes with mesh data.
    @pyqtSlot()
    def resetAllTranslation(self):
        Logger.log("i", "Resetting all scene translations")
        nodes = []
        for node in DepthFirstIterator(self.getController().getScene().getRoot()):
            if not isinstance(node, SceneNode):
                continue
            if not node.getMeshData() and not node.callDecoration("isGroup"):
                continue  # Node that doesnt have a mesh and is not a group.
            if node.getParent() and node.getParent().callDecoration("isGroup"):
                continue  # Grouped nodes don't need resetting as their parent (the group) is resetted)
            if not node.isSelectable():
                continue  # i.e. node with layer data
            nodes.append(node)

        if nodes:
            op = GroupedOperation()
            for node in nodes:
                # Ensure that the object is above the build platform
                node.removeDecorator(ZOffsetDecorator.ZOffsetDecorator)
                if node.getBoundingBox():
                    center_y = node.getWorldPosition().y - node.getBoundingBox().bottom
                else:
                    center_y = 0
                op.addOperation(SetTransformOperation(node, Vector(0, center_y, 0)))
            op.push()

    ## Reset all transformations on nodes with mesh data.
    @pyqtSlot()
    def resetAll(self):
        Logger.log("i", "Resetting all scene transformations")
        nodes = []
        for node in DepthFirstIterator(self.getController().getScene().getRoot()):
            if not isinstance(node, SceneNode):
                continue
            if not node.getMeshData() and not node.callDecoration("isGroup"):
                continue  # Node that doesnt have a mesh and is not a group.
            if node.getParent() and node.getParent().callDecoration("isGroup"):
                continue  # Grouped nodes don't need resetting as their parent (the group) is resetted)
            if not node.callDecoration("isSliceable") and not node.callDecoration("isGroup"):
                continue  # i.e. node with layer data
            nodes.append(node)

        if nodes:
            op = GroupedOperation()
            for node in nodes:
                # Ensure that the object is above the build platform
                node.removeDecorator(ZOffsetDecorator.ZOffsetDecorator)
                if node.getBoundingBox():
                    center_y = node.getWorldPosition().y - node.getBoundingBox().bottom
                else:
                    center_y = 0
                op.addOperation(SetTransformOperation(node, Vector(0, center_y, 0), Quaternion(), Vector(1, 1, 1)))
            op.push()

    ##  Arrange all objects.
    @pyqtSlot()
    def arrangeObjectsToAllBuildPlates(self):
        nodes = []
        for node in DepthFirstIterator(self.getController().getScene().getRoot()):
            if not isinstance(node, SceneNode):
                continue
            if not node.getMeshData() and not node.callDecoration("isGroup"):
                continue  # Node that doesnt have a mesh and is not a group.
            if node.getParent() and node.getParent().callDecoration("isGroup"):
                continue  # Grouped nodes don't need resetting as their parent (the group) is resetted)
            if not node.callDecoration("isSliceable") and not node.callDecoration("isGroup"):
                continue  # i.e. node with layer data
            # Skip nodes that are too big
            if node.getBoundingBox().width < self._volume.getBoundingBox().width or node.getBoundingBox().depth < self._volume.getBoundingBox().depth:
                nodes.append(node)
        job = ArrangeObjectsAllBuildPlatesJob(nodes)
        job.start()
        self.getCuraSceneController().setActiveBuildPlate(0)  # Select first build plate

    # Single build plate
    @pyqtSlot()
    def arrangeAll(self):
        nodes = []
        active_build_plate = self.getMultiBuildPlateModel().activeBuildPlate
        for node in DepthFirstIterator(self.getController().getScene().getRoot()):
            if not isinstance(node, SceneNode):
                continue
            if not node.getMeshData() and not node.callDecoration("isGroup"):
                continue  # Node that doesnt have a mesh and is not a group.
            if node.getParent() and node.getParent().callDecoration("isGroup"):
                continue  # Grouped nodes don't need resetting as their parent (the group) is resetted)
            if not node.isSelectable():
                continue  # i.e. node with layer data
            if not node.callDecoration("isSliceable") and not node.callDecoration("isGroup"):
                continue  # i.e. node with layer data
            if node.callDecoration("getBuildPlateNumber") == active_build_plate:
                # Skip nodes that are too big
                if node.getBoundingBox().width < self._volume.getBoundingBox().width or node.getBoundingBox().depth < self._volume.getBoundingBox().depth:
                    nodes.append(node)
        self.arrange(nodes, fixed_nodes = [])

    ##  Arrange a set of nodes given a set of fixed nodes
    #   \param nodes nodes that we have to place
    #   \param fixed_nodes nodes that are placed in the arranger before finding spots for nodes
    def arrange(self, nodes, fixed_nodes):
        min_offset = self.getBuildVolume().getEdgeDisallowedSize() + 2  # Allow for some rounding errors
        job = ArrangeObjectsJob(nodes, fixed_nodes, min_offset = max(min_offset, 8))
        job.start()

    ##  Reload all mesh data on the screen from file.
    @pyqtSlot()
    def reloadAll(self):
        Logger.log("i", "Reloading all loaded mesh data.")
        nodes = []
        has_merged_nodes = False
        for node in DepthFirstIterator(self.getController().getScene().getRoot()):
            if not isinstance(node, CuraSceneNode) or not node.getMeshData() :
                if node.getName() == "MergedMesh":
                    has_merged_nodes = True
                continue

            nodes.append(node)

        if not nodes:
            return

        for node in nodes:
            file_name = node.getMeshData().getFileName()
            if file_name:
                job = ReadMeshJob(file_name)
                job._node = node
                job.finished.connect(self._reloadMeshFinished)
                if has_merged_nodes:
                    job.finished.connect(self.updateOriginOfMergedMeshes)

                job.start()
            else:
                Logger.log("w", "Unable to reload data because we don't have a filename.")


    ##  Get logging data of the backend engine
    #   \returns \type{string} Logging data
    @pyqtSlot(result = str)
    def getEngineLog(self):
        log = ""

        for entry in self.getBackend().getLog():
            log += entry.decode()

        return log

    @pyqtSlot("QStringList")
    def setExpandedCategories(self, categories):
        categories = list(set(categories))
        categories.sort()
        joined = ";".join(categories)
        if joined != self.getPreferences().getValue("cura/categories_expanded"):
            self.getPreferences().setValue("cura/categories_expanded", joined)
            self.expandedCategoriesChanged.emit()

    expandedCategoriesChanged = pyqtSignal()

    @pyqtProperty("QStringList", notify = expandedCategoriesChanged)
    def expandedCategories(self):
        return self.getPreferences().getValue("cura/categories_expanded").split(";")

    @pyqtSlot()
    def mergeSelected(self):
        self.groupSelected()
        try:
            group_node = Selection.getAllSelectedObjects()[0]
        except Exception as e:
            Logger.log("e", "mergeSelected: Exception: %s", e)
            return

        meshes = [node.getMeshData() for node in group_node.getAllChildren() if node.getMeshData()]

        # Compute the center of the objects
        object_centers = []
        # Forget about the translation that the original objects have
        zero_translation = Matrix(data=numpy.zeros(3))
        for mesh, node in zip(meshes, group_node.getChildren()):
            transformation = node.getLocalTransformation()
            transformation.setTranslation(zero_translation)
            transformed_mesh = mesh.getTransformed(transformation)
            center = transformed_mesh.getCenterPosition()
            if center is not None:
                object_centers.append(center)

        if object_centers and len(object_centers) > 0:
            middle_x = sum([v.x for v in object_centers]) / len(object_centers)
            middle_y = sum([v.y for v in object_centers]) / len(object_centers)
            middle_z = sum([v.z for v in object_centers]) / len(object_centers)
            offset = Vector(middle_x, middle_y, middle_z)
        else:
            offset = Vector(0, 0, 0)

        # Move each node to the same position.
        for mesh, node in zip(meshes, group_node.getChildren()):
            transformation = node.getLocalTransformation()
            transformation.setTranslation(zero_translation)
            transformed_mesh = mesh.getTransformed(transformation)

            # Align the object around its zero position
            # and also apply the offset to center it inside the group.
            node.setPosition(-transformed_mesh.getZeroPosition() - offset)

        # Use the previously found center of the group bounding box as the new location of the group
        group_node.setPosition(group_node.getBoundingBox().center)
        group_node.setName("MergedMesh")  # add a specific name to distinguish this node


    ##  Updates origin position of all merged meshes
    #   \param jobNode \type{Job} empty object which passed which is required by JobQueue
    def updateOriginOfMergedMeshes(self, jobNode):
        group_nodes = []
        for node in DepthFirstIterator(self.getController().getScene().getRoot()):
            if isinstance(node, CuraSceneNode) and node.getName() == "MergedMesh":

                #checking by name might be not enough, the merged mesh should has "GroupDecorator" decorator
                for decorator in node.getDecorators():
                    if isinstance(decorator, GroupDecorator):
                        group_nodes.append(node)
                        break

        for group_node in group_nodes:
            meshes = [node.getMeshData() for node in group_node.getAllChildren() if node.getMeshData()]

            # Compute the center of the objects
            object_centers = []
            # Forget about the translation that the original objects have
            zero_translation = Matrix(data=numpy.zeros(3))
            for mesh, node in zip(meshes, group_node.getChildren()):
                transformation = node.getLocalTransformation()
                transformation.setTranslation(zero_translation)
                transformed_mesh = mesh.getTransformed(transformation)
                center = transformed_mesh.getCenterPosition()
                if center is not None:
                    object_centers.append(center)

            if object_centers and len(object_centers) > 0:
                middle_x = sum([v.x for v in object_centers]) / len(object_centers)
                middle_y = sum([v.y for v in object_centers]) / len(object_centers)
                middle_z = sum([v.z for v in object_centers]) / len(object_centers)
                offset = Vector(middle_x, middle_y, middle_z)
            else:
                offset = Vector(0, 0, 0)

            # Move each node to the same position.
            for mesh, node in zip(meshes, group_node.getChildren()):
                transformation = node.getLocalTransformation()
                transformation.setTranslation(zero_translation)
                transformed_mesh = mesh.getTransformed(transformation)

                # Align the object around its zero position
                # and also apply the offset to center it inside the group.
                node.setPosition(-transformed_mesh.getZeroPosition() - offset)

            # Use the previously found center of the group bounding box as the new location of the group
            group_node.setPosition(group_node.getBoundingBox().center)


    @pyqtSlot()
    def groupSelected(self):
        # Create a group-node
        group_node = CuraSceneNode()
        group_decorator = GroupDecorator()
        group_node.addDecorator(group_decorator)
        group_node.addDecorator(ConvexHullDecorator())
        group_node.addDecorator(BuildPlateDecorator(self.getMultiBuildPlateModel().activeBuildPlate))
        group_node.setParent(self.getController().getScene().getRoot())
        group_node.setSelectable(True)
        center = Selection.getSelectionCenter()
        group_node.setPosition(center)
        group_node.setCenterPosition(center)

        # Remove nodes that are directly parented to another selected node from the selection so they remain parented
        selected_nodes = Selection.getAllSelectedObjects().copy()
        for node in selected_nodes:
            if node.getParent() in selected_nodes and not node.getParent().callDecoration("isGroup"):
                Selection.remove(node)

        # Move selected nodes into the group-node
        Selection.applyOperation(SetParentOperation, group_node)

        # Deselect individual nodes and select the group-node instead
        for node in group_node.getChildren():
            Selection.remove(node)
        Selection.add(group_node)

    @pyqtSlot()
    def ungroupSelected(self):
        selected_objects = Selection.getAllSelectedObjects().copy()
        for node in selected_objects:
            if node.callDecoration("isGroup"):
                op = GroupedOperation()

                group_parent = node.getParent()
                children = node.getChildren().copy()
                for child in children:
                    # Ungroup only 1 level deep
                    if child.getParent() != node:
                        continue

                    # Set the parent of the children to the parent of the group-node
                    op.addOperation(SetParentOperation(child, group_parent))

                    # Add all individual nodes to the selection
                    Selection.add(child)

                op.push()
                # Note: The group removes itself from the scene once all its children have left it,
                # see GroupDecorator._onChildrenChanged

    def _createSplashScreen(self):
        if self._is_headless:
            return None
        return CuraSplashScreen.CuraSplashScreen()

    def _onActiveMachineChanged(self):
        pass

    fileLoaded = pyqtSignal(str)
    fileCompleted = pyqtSignal(str)

    def _reloadMeshFinished(self, job):
        # TODO; This needs to be fixed properly. We now make the assumption that we only load a single mesh!
        job_result = job.getResult()
        if len(job_result) == 0:
            Logger.log("e", "Reloading the mesh failed.")
            return
        mesh_data = job_result[0].getMeshData()
        if not mesh_data:
            Logger.log("w", "Could not find a mesh in reloaded node.")
            return
        job._node.setMeshData(mesh_data)

    def _openFile(self, filename):
        self.readLocalFile(QUrl.fromLocalFile(filename))

    def _addProfileReader(self, profile_reader):
        # TODO: Add the profile reader to the list of plug-ins that can be used when importing profiles.
        pass

    def _addProfileWriter(self, profile_writer):
        pass

    @pyqtSlot("QSize")
    def setMinimumWindowSize(self, size):
        main_window = self.getMainWindow()
        if main_window:
            main_window.setMinimumSize(size)

    def getBuildVolume(self):
        return self._volume

    additionalComponentsChanged = pyqtSignal(str, arguments = ["areaId"])

    @pyqtProperty("QVariantMap", notify = additionalComponentsChanged)
    def additionalComponents(self):
        return self._additional_components

    ##  Add a component to a list of components to be reparented to another area in the GUI.
    #   The actual reparenting is done by the area itself.
    #   \param area_id \type{str} Identifying name of the area to which the component should be reparented
    #   \param component \type{QQuickComponent} The component that should be reparented
    @pyqtSlot(str, "QVariant")
    def addAdditionalComponent(self, area_id, component):
        if area_id not in self._additional_components:
            self._additional_components[area_id] = []
        self._additional_components[area_id].append(component)

        self.additionalComponentsChanged.emit(area_id)

    @pyqtSlot(str)
    def log(self, msg):
        Logger.log("d", msg)

    openProjectFile = pyqtSignal(QUrl, arguments = ["project_file"])  # Emitted when a project file is about to open.

    @pyqtSlot(QUrl, bool)
    def readLocalFile(self, file, skip_project_file_check = False):
        if not file.isValid():
            return

        scene = self.getController().getScene()

        for node in DepthFirstIterator(scene.getRoot()):
            if node.callDecoration("isBlockSlicing"):
                self.deleteAll()
                break

        if not skip_project_file_check and self.checkIsValidProjectFile(file):
            self.callLater(self.openProjectFile.emit, file)
            return

        if self.getPreferences().getValue("cura/select_models_on_load"):
            Selection.clear()

        f = file.toLocalFile()
        extension = os.path.splitext(f)[1]
        extension = extension.lower()
        filename = os.path.basename(f)
        if len(self._currently_loading_files) > 0:
            # If a non-slicable file is already being loaded, we prevent loading of any further non-slicable files
            if extension in self._non_sliceable_extensions:
                message = Message(
                    self._i18n_catalog.i18nc("@info:status",
                                       "Only one G-code file can be loaded at a time. Skipped importing {0}",
                                       filename), title = self._i18n_catalog.i18nc("@info:title", "Warning"))
                message.show()
                return
            # If file being loaded is non-slicable file, then prevent loading of any other files
            extension = os.path.splitext(self._currently_loading_files[0])[1]
            extension = extension.lower()
            if extension in self._non_sliceable_extensions:
                message = Message(
                    self._i18n_catalog.i18nc("@info:status",
                                       "Can't open any other file if G-code is loading. Skipped importing {0}",
                                       filename), title = self._i18n_catalog.i18nc("@info:title", "Error"))
                message.show()
                return

        self._currently_loading_files.append(f)
        if extension in self._non_sliceable_extensions:
            self.deleteAll(only_selectable = False)

        job = ReadMeshJob(f)
        job.finished.connect(self._readMeshFinished)
        job.start()

    def _readMeshFinished(self, job):
        nodes = job.getResult()
        file_name = job.getFileName()
        file_name_lower = file_name.lower()
        file_extension = file_name_lower.split(".")[-1]
        self._currently_loading_files.remove(file_name)

        self.fileLoaded.emit(file_name)
        arrange_objects_on_load = not self.getPreferences().getValue("cura/use_multi_build_plate")
        target_build_plate = self.getMultiBuildPlateModel().activeBuildPlate if arrange_objects_on_load else -1

        root = self.getController().getScene().getRoot()
        fixed_nodes = []
        for node_ in DepthFirstIterator(root):
            if node_.callDecoration("isSliceable") and node_.callDecoration("getBuildPlateNumber") == target_build_plate:
                fixed_nodes.append(node_)
        global_container_stack = self.getGlobalContainerStack()
        machine_width = global_container_stack.getProperty("machine_width", "value")
        machine_depth = global_container_stack.getProperty("machine_depth", "value")
        arranger = Arrange.create(x = machine_width, y = machine_depth, fixed_nodes = fixed_nodes)
        min_offset = 8
        default_extruder_position = self.getMachineManager().defaultExtruderPosition
        default_extruder_id = self._global_container_stack.extruders[default_extruder_position].getId()

        select_models_on_load = self.getPreferences().getValue("cura/select_models_on_load")

        for original_node in nodes:

            # Create a CuraSceneNode just if the original node is not that type
            if isinstance(original_node, CuraSceneNode):
                node = original_node
            else:
                node = CuraSceneNode()
                node.setMeshData(original_node.getMeshData())

                #Setting meshdata does not apply scaling.
                if(original_node.getScale() != Vector(1.0, 1.0, 1.0)):
                    node.scale(original_node.getScale())

            node.setSelectable(True)
            node.setName(os.path.basename(file_name))
            self.getBuildVolume().checkBoundsAndUpdate(node)

            is_non_sliceable = "." + file_extension in self._non_sliceable_extensions

            if is_non_sliceable:
                self.callLater(lambda: self.getController().setActiveView("SimulationView"))

                block_slicing_decorator = BlockSlicingDecorator()
                node.addDecorator(block_slicing_decorator)
            else:
                sliceable_decorator = SliceableObjectDecorator()
                node.addDecorator(sliceable_decorator)

            scene = self.getController().getScene()

            # If there is no convex hull for the node, start calculating it and continue.
            if not node.getDecorator(ConvexHullDecorator):
                node.addDecorator(ConvexHullDecorator())
            for child in node.getAllChildren():
                if not child.getDecorator(ConvexHullDecorator):
                    child.addDecorator(ConvexHullDecorator())

            if file_extension != "3mf" and arrange_objects_on_load:
                if node.callDecoration("isSliceable"):
                    # Only check position if it's not already blatantly obvious that it won't fit.
                    if node.getBoundingBox() is None or self._volume.getBoundingBox() is None or node.getBoundingBox().width < self._volume.getBoundingBox().width or node.getBoundingBox().depth < self._volume.getBoundingBox().depth:
                        # Find node location
                        offset_shape_arr, hull_shape_arr = ShapeArray.fromNode(node, min_offset = min_offset)

                        # If a model is to small then it will not contain any points
                        if offset_shape_arr is None and hull_shape_arr is None:
                            Message(self._i18n_catalog.i18nc("@info:status", "The selected model was too small to load."),
                                    title=self._i18n_catalog.i18nc("@info:title", "Warning")).show()
                            return

                        # Step is for skipping tests to make it a lot faster. it also makes the outcome somewhat rougher
                        arranger.findNodePlacement(node, offset_shape_arr, hull_shape_arr, step = 10)

            # This node is deep copied from some other node which already has a BuildPlateDecorator, but the deepcopy
            # of BuildPlateDecorator produces one that's associated with build plate -1. So, here we need to check if
            # the BuildPlateDecorator exists or not and always set the correct build plate number.
            build_plate_decorator = node.getDecorator(BuildPlateDecorator)
            if build_plate_decorator is None:
                build_plate_decorator = BuildPlateDecorator(target_build_plate)
                node.addDecorator(build_plate_decorator)
            build_plate_decorator.setBuildPlateNumber(target_build_plate)

            op = AddSceneNodeOperation(node, scene.getRoot())
            op.push()

            node.callDecoration("setActiveExtruder", default_extruder_id)
            scene.sceneChanged.emit(node)

            if select_models_on_load:
                Selection.add(node)

        self.fileCompleted.emit(file_name)

    def addNonSliceableExtension(self, extension):
        self._non_sliceable_extensions.append(extension)

    @pyqtSlot(str, result=bool)
    def checkIsValidProjectFile(self, file_url):
        """
        Checks if the given file URL is a valid project file.
        """
        file_path = QUrl(file_url).toLocalFile()
        workspace_reader = self.getWorkspaceFileHandler().getReaderForFile(file_path)
        if workspace_reader is None:
            return False  # non-project files won't get a reader
        try:
            result = workspace_reader.preRead(file_path, show_dialog=False)
            return result == WorkspaceReader.PreReadResult.accepted
        except Exception as e:
            Logger.logException("e", "Could not check file %s", file_url)
            return False

    def _onContextMenuRequested(self, x: float, y: float) -> None:
        # Ensure we select the object if we request a context menu over an object without having a selection.
        if not Selection.hasSelection():
            node = self.getController().getScene().findObject(cast(SelectionPass, self.getRenderer().getRenderPass("selection")).getIdAtPosition(x, y))
            if node:
                parent = node.getParent()
                while(parent and parent.callDecoration("isGroup")):
                    node = parent
                    parent = node.getParent()

                Selection.add(node)

    @pyqtSlot()
    def showMoreInformationDialogForAnonymousDataCollection(self):
<<<<<<< HEAD
        cast(SliceInfo, self._plugin_registry.getPluginObject("SliceInfoPlugin")).showMoreInfoDialog()
=======
        self._plugin_registry.getPluginObject("SliceInfoPlugin").showMoreInfoDialog()


    def addSidebarCustomMenuItem(self, menu_item: list) -> None:
        self._sidebar_custom_menu_items.append(menu_item)

    def getSidebarCustomMenuItems(self) -> list:
        return self._sidebar_custom_menu_items
>>>>>>> c4fa50a8
<|MERGE_RESOLUTION|>--- conflicted
+++ resolved
@@ -1733,10 +1733,7 @@
 
     @pyqtSlot()
     def showMoreInformationDialogForAnonymousDataCollection(self):
-<<<<<<< HEAD
         cast(SliceInfo, self._plugin_registry.getPluginObject("SliceInfoPlugin")).showMoreInfoDialog()
-=======
-        self._plugin_registry.getPluginObject("SliceInfoPlugin").showMoreInfoDialog()
 
 
     def addSidebarCustomMenuItem(self, menu_item: list) -> None:
@@ -1744,4 +1741,3 @@
 
     def getSidebarCustomMenuItems(self) -> list:
         return self._sidebar_custom_menu_items
->>>>>>> c4fa50a8
