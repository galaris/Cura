# Copyright (c) 2015 Ultimaker B.V.
# Cura is released under the terms of the AGPLv3 or higher.

from UM.Qt.QtApplication import QtApplication
from UM.Scene.SceneNode import SceneNode
from UM.Scene.Camera import Camera
from UM.Math.Vector import Vector
from UM.Math.Quaternion import Quaternion
from UM.Math.AxisAlignedBox import AxisAlignedBox
from UM.Resources import Resources
from UM.Scene.ToolHandle import ToolHandle
from UM.Scene.Iterator.DepthFirstIterator import DepthFirstIterator
from UM.Mesh.ReadMeshJob import ReadMeshJob
from UM.Logger import Logger
from UM.Preferences import Preferences
from UM.Platform import Platform
from UM.JobQueue import JobQueue
from UM.SaveFile import SaveFile
from UM.Scene.Selection import Selection
from UM.Scene.GroupDecorator import GroupDecorator
from UM.Settings.Validator import Validator

from UM.Operations.AddSceneNodeOperation import AddSceneNodeOperation
from UM.Operations.RemoveSceneNodeOperation import RemoveSceneNodeOperation
from UM.Operations.GroupedOperation import GroupedOperation
from UM.Operations.SetTransformOperation import SetTransformOperation
from cura.SetParentOperation import SetParentOperation

from UM.Settings.SettingDefinition import SettingDefinition, DefinitionPropertyType
from UM.Settings.ContainerRegistry import ContainerRegistry

from UM.i18n import i18nCatalog

from . import PlatformPhysics
from . import BuildVolume
from . import CameraAnimation
from . import PrintInformation
from . import CuraActions
from . import MultiMaterialDecorator
from . import ZOffsetDecorator
from . import CuraSplashScreen
from . import CameraImageProvider
from . import MachineActionManager

import cura.Settings

from PyQt5.QtCore import pyqtSlot, QUrl, pyqtSignal, pyqtProperty, QEvent, Q_ENUMS
from PyQt5.QtGui import QColor, QIcon
from PyQt5.QtWidgets import QMessageBox
from PyQt5.QtQml import qmlRegisterUncreatableType, qmlRegisterSingletonType, qmlRegisterType

import platform
import sys
import os.path
import numpy
import copy
import urllib
numpy.seterr(all="ignore")

#WORKAROUND: GITHUB-88 GITHUB-385 GITHUB-612
if Platform.isLinux(): # Needed for platform.linux_distribution, which is not available on Windows and OSX
    # For Ubuntu: https://bugs.launchpad.net/ubuntu/+source/python-qt4/+bug/941826
    if platform.linux_distribution()[0] in ("Ubuntu", ): # TODO: Needs a "if X11_GFX == 'nvidia'" here. The workaround is only needed on Ubuntu+NVidia drivers. Other drivers are not affected, but fine with this fix.
        import ctypes
        from ctypes.util import find_library
        ctypes.CDLL(find_library('GL'), ctypes.RTLD_GLOBAL)

try:
    from cura.CuraVersion import CuraVersion, CuraBuildType
except ImportError:
    CuraVersion = "master"  # [CodeStyle: Reflecting imported value]
    CuraBuildType = ""


class CuraApplication(QtApplication):
    class ResourceTypes:
        QmlFiles = Resources.UserType + 1
        Firmware = Resources.UserType + 2
        QualityInstanceContainer = Resources.UserType + 3
        MaterialInstanceContainer = Resources.UserType + 4
        VariantInstanceContainer = Resources.UserType + 5
        UserInstanceContainer = Resources.UserType + 6
        MachineStack = Resources.UserType + 7
        ExtruderStack = Resources.UserType + 8

    Q_ENUMS(ResourceTypes)

    def __init__(self):
        Resources.addSearchPath(os.path.join(QtApplication.getInstallPrefix(), "share", "cura", "resources"))
        if not hasattr(sys, "frozen"):
            Resources.addSearchPath(os.path.join(os.path.abspath(os.path.dirname(__file__)), "..", "resources"))

        self._open_file_queue = []  # Files to open when plug-ins are loaded.

        # Need to do this before ContainerRegistry tries to load the machines
        SettingDefinition.addSupportedProperty("settable_per_mesh", DefinitionPropertyType.Any, default = True)
        SettingDefinition.addSupportedProperty("settable_per_extruder", DefinitionPropertyType.Any, default = True)
        SettingDefinition.addSupportedProperty("settable_per_meshgroup", DefinitionPropertyType.Any, default = True)
        SettingDefinition.addSupportedProperty("settable_globally", DefinitionPropertyType.Any, default = True)
<<<<<<< HEAD
        SettingDefinition.addSettingType("extruder", None, str, Validator)
=======
        SettingDefinition.addSupportedProperty("global_inherits_stack", DefinitionPropertyType.Function, default = "-1")
        SettingDefinition.addSettingType("extruder", int, str, Validator)
>>>>>>> 000c4d5f

        ## Add the 4 types of profiles to storage.
        Resources.addStorageType(self.ResourceTypes.QualityInstanceContainer, "quality")
        Resources.addStorageType(self.ResourceTypes.VariantInstanceContainer, "variants")
        Resources.addStorageType(self.ResourceTypes.MaterialInstanceContainer, "materials")
        Resources.addStorageType(self.ResourceTypes.UserInstanceContainer, "user")
        Resources.addStorageType(self.ResourceTypes.ExtruderStack, "extruders")
        Resources.addStorageType(self.ResourceTypes.MachineStack, "machine_instances")

        ContainerRegistry.getInstance().addResourceType(self.ResourceTypes.QualityInstanceContainer)
        ContainerRegistry.getInstance().addResourceType(self.ResourceTypes.VariantInstanceContainer)
        ContainerRegistry.getInstance().addResourceType(self.ResourceTypes.MaterialInstanceContainer)
        ContainerRegistry.getInstance().addResourceType(self.ResourceTypes.UserInstanceContainer)
        ContainerRegistry.getInstance().addResourceType(self.ResourceTypes.ExtruderStack)
        ContainerRegistry.getInstance().addResourceType(self.ResourceTypes.MachineStack)

        ##  Initialise the version upgrade manager with Cura's storage paths.
        import UM.VersionUpgradeManager #Needs to be here to prevent circular dependencies.
        self._version_upgrade_manager = UM.VersionUpgradeManager.VersionUpgradeManager(
            {
                ("quality", UM.Settings.InstanceContainer.Version):    (self.ResourceTypes.QualityInstanceContainer, "application/x-uranium-instancecontainer"),
                ("machine_stack", UM.Settings.ContainerStack.Version): (self.ResourceTypes.MachineStack, "application/x-uranium-containerstack"),
                ("preferences", UM.Preferences.Version):               (Resources.Preferences, "application/x-uranium-preferences")
            }
        )

        self._machine_action_manager = MachineActionManager.MachineActionManager()
        self._machine_manager = None    # This is initialized on demand.

        super().__init__(name = "cura", version = CuraVersion, buildtype = CuraBuildType)

        self.setWindowIcon(QIcon(Resources.getPath(Resources.Images, "cura-icon.png")))

        self.setRequiredPlugins([
            "CuraEngineBackend",
            "MeshView",
            "LayerView",
            "STLReader",
            "SelectionTool",
            "CameraTool",
            "GCodeWriter",
            "LocalFileOutputDevice"
        ])
        self._physics = None
        self._volume = None
        self._output_devices = {}
        self._print_information = None
        self._previous_active_tool = None
        self._platform_activity = False
        self._scene_bounding_box = AxisAlignedBox.Null

        self._job_name = None
        self._center_after_select = False
        self._camera_animation = None
        self._cura_actions = None
        self._started = False

        self._message_box_callback = None
        self._message_box_callback_arguments = []

        self._i18n_catalog = i18nCatalog("cura")

        self.getController().getScene().sceneChanged.connect(self.updatePlatformActivity)
        self.getController().toolOperationStopped.connect(self._onToolOperationStopped)

        Resources.addType(self.ResourceTypes.QmlFiles, "qml")
        Resources.addType(self.ResourceTypes.Firmware, "firmware")

        self.showSplashMessage(self._i18n_catalog.i18nc("@info:progress", "Loading machines..."))

        # Add empty variant, material and quality containers.
        # Since they are empty, they should never be serialized and instead just programmatically created.
        # We need them to simplify the switching between materials.
        empty_container = ContainerRegistry.getInstance().getEmptyInstanceContainer()
        empty_variant_container = copy.deepcopy(empty_container)
        empty_variant_container._id = "empty_variant"
        empty_variant_container.addMetaDataEntry("type", "variant")
        ContainerRegistry.getInstance().addContainer(empty_variant_container)
        empty_material_container = copy.deepcopy(empty_container)
        empty_material_container._id = "empty_material"
        empty_material_container.addMetaDataEntry("type", "material")
        ContainerRegistry.getInstance().addContainer(empty_material_container)
        empty_quality_container = copy.deepcopy(empty_container)
        empty_quality_container._id = "empty_quality"
        empty_quality_container.addMetaDataEntry("type", "quality")
        ContainerRegistry.getInstance().addContainer(empty_quality_container)

        ContainerRegistry.getInstance().load()

        Preferences.getInstance().addPreference("cura/active_mode", "simple")
        Preferences.getInstance().addPreference("cura/recent_files", "")
        Preferences.getInstance().addPreference("cura/categories_expanded", "")
        Preferences.getInstance().addPreference("cura/jobname_prefix", True)
        Preferences.getInstance().addPreference("view/center_on_select", True)
        Preferences.getInstance().addPreference("mesh/scale_to_fit", True)
        Preferences.getInstance().addPreference("mesh/scale_tiny_meshes", True)

        for key in [
            "dialog_load_path",  # dialog_save_path is in LocalFileOutputDevicePlugin
            "dialog_profile_path",
            "dialog_material_path"]:

            Preferences.getInstance().addPreference("local_file/%s" % key, "~/")

        Preferences.getInstance().setDefault("local_file/last_used_type", "text/x-gcode")

        Preferences.getInstance().setDefault("general/visible_settings", """
            machine_settings
                resolution
                layer_height
            shell
                wall_thickness
                top_bottom_thickness
            infill
                infill_sparse_density
            material
                material_print_temperature
                material_bed_temperature
                material_diameter
                material_flow
                retraction_enable
            speed
                speed_print
                speed_travel
                acceleration_print
                acceleration_travel
                jerk_print
                jerk_travel
            travel
            cooling
                cool_fan_enabled
            support
                support_enable
                support_type
                support_roof_density
            platform_adhesion
                adhesion_type
                brim_width
                raft_airgap
                layer_0_z_overlap
                raft_surface_layers
            meshfix
            blackmagic
                print_sequence
                infill_mesh
                dual
            experimental
        """.replace("\n", ";").replace(" ", ""))

        JobQueue.getInstance().jobFinished.connect(self._onJobFinished)

        self.applicationShuttingDown.connect(self.saveSettings)
        self.engineCreatedSignal.connect(self._onEngineCreated)
        self._recent_files = []
        files = Preferences.getInstance().getValue("cura/recent_files").split(";")
        for f in files:
            if not os.path.isfile(f):
                continue

            self._recent_files.append(QUrl.fromLocalFile(f))

    def _onEngineCreated(self):
        self._engine.addImageProvider("camera", CameraImageProvider.CameraImageProvider())

    ## A reusable dialogbox
    #
    showMessageBox = pyqtSignal(str, str, str, str, int, int, arguments = ["title", "text", "informativeText", "detailedText", "buttons", "icon"])
    def messageBox(self, title, text, informativeText = "", detailedText = "", buttons = QMessageBox.Ok, icon = QMessageBox.NoIcon, callback = None, callback_arguments = []):
        self._message_box_callback = callback
        self._message_box_callback_arguments = callback_arguments
        self.showMessageBox.emit(title, text, informativeText, detailedText, buttons, icon)

    @pyqtSlot(int)
    def messageBoxClosed(self, button):
        if self._message_box_callback:
            self._message_box_callback(button, *self._message_box_callback_arguments)
            self._message_box_callback = None
            self._message_box_callback_arguments = []

    showPrintMonitor = pyqtSignal(bool, arguments = ["show"])

    ##  Cura has multiple locations where instance containers need to be saved, so we need to handle this differently.
    #
    #   Note that the AutoSave plugin also calls this method.
    def saveSettings(self):
        if not self._started: # Do not do saving during application start
            return

        for instance in ContainerRegistry.getInstance().findInstanceContainers():
            if not instance.isDirty():
                continue

            try:
                data = instance.serialize()
            except NotImplementedError:
                continue
            except Exception:
                Logger.logException("e", "An exception occurred when serializing container %s", instance.getId())
                continue

            mime_type = ContainerRegistry.getMimeTypeForContainer(type(instance))
            file_name = urllib.parse.quote_plus(instance.getId()) + "." + mime_type.preferredSuffix
            instance_type = instance.getMetaDataEntry("type")
            path = None
            if instance_type == "material":
                path = Resources.getStoragePath(self.ResourceTypes.MaterialInstanceContainer, file_name)
            elif instance_type == "quality":
                path = Resources.getStoragePath(self.ResourceTypes.QualityInstanceContainer, file_name)
            elif instance_type == "user":
                path = Resources.getStoragePath(self.ResourceTypes.UserInstanceContainer, file_name)
            elif instance_type == "variant":
                path = Resources.getStoragePath(self.ResourceTypes.VariantInstanceContainer, file_name)

            if path:
                with SaveFile(path, "wt", -1, "utf-8") as f:
                    f.write(data)

        for stack in ContainerRegistry.getInstance().findContainerStacks():
            if not stack.isDirty():
                continue

            try:
                data = stack.serialize()
            except NotImplementedError:
                continue
            except Exception:
                Logger.logException("e", "An exception occurred when serializing container %s", instance.getId())
                continue

            mime_type = ContainerRegistry.getMimeTypeForContainer(type(stack))
            file_name = urllib.parse.quote_plus(stack.getId()) + "." + mime_type.preferredSuffix
            stack_type = stack.getMetaDataEntry("type", None)
            path = None
            if not stack_type or stack_type == "machine":
                path = Resources.getStoragePath(self.ResourceTypes.MachineStack, file_name)
            elif stack_type == "extruder_train":
                path = Resources.getStoragePath(self.ResourceTypes.ExtruderStack, file_name)
            if path:
                with SaveFile(path, "wt", -1, "utf-8") as f:
                    f.write(data)


    @pyqtSlot(str, result = QUrl)
    def getDefaultPath(self, key):
        default_path = Preferences.getInstance().getValue("local_file/%s" % key)
        return QUrl.fromLocalFile(default_path)

    @pyqtSlot(str, str)
    def setDefaultPath(self, key, default_path):
        Preferences.getInstance().setValue("local_file/%s" % key, default_path)

    ##  Handle loading of all plugin types (and the backend explicitly)
    #   \sa PluginRegistery
    def _loadPlugins(self):
        self._plugin_registry.addType("profile_reader", self._addProfileReader)
        self._plugin_registry.addType("profile_writer", self._addProfileWriter)
        self._plugin_registry.addPluginLocation(os.path.join(QtApplication.getInstallPrefix(), "lib", "cura"))
        if not hasattr(sys, "frozen"):
            self._plugin_registry.addPluginLocation(os.path.join(os.path.abspath(os.path.dirname(__file__)), "..", "plugins"))
            self._plugin_registry.loadPlugin("ConsoleLogger")
            self._plugin_registry.loadPlugin("CuraEngineBackend")

        self._plugin_registry.loadPlugins()

        if self.getBackend() == None:
            raise RuntimeError("Could not load the backend plugin!")

        self._plugins_loaded = True

    def addCommandLineOptions(self, parser):
        super().addCommandLineOptions(parser)
        parser.add_argument("file", nargs="*", help="Files to load after starting the application.")
        parser.add_argument("--debug", dest="debug-mode", action="store_true", default=False, help="Enable detailed crash reports.")

    def run(self):
        self.showSplashMessage(self._i18n_catalog.i18nc("@info:progress", "Setting up scene..."))

        controller = self.getController()

        controller.setActiveView("SolidView")
        controller.setCameraTool("CameraTool")
        controller.setSelectionTool("SelectionTool")

        t = controller.getTool("TranslateTool")
        if t:
            t.setEnabledAxis([ToolHandle.XAxis, ToolHandle.YAxis,ToolHandle.ZAxis])

        Selection.selectionChanged.connect(self.onSelectionChanged)

        root = controller.getScene().getRoot()

        # The platform is a child of BuildVolume
        self._volume = BuildVolume.BuildVolume(root)

        self.getRenderer().setBackgroundColor(QColor(245, 245, 245))

        self._physics = PlatformPhysics.PlatformPhysics(controller, self._volume)

        camera = Camera("3d", root)
        camera.setPosition(Vector(-80, 250, 700))
        camera.setPerspective(True)
        camera.lookAt(Vector(0, 0, 0))
        controller.getScene().setActiveCamera("3d")

        self.getController().getTool("CameraTool").setOrigin(Vector(0, 100, 0))

        self._camera_animation = CameraAnimation.CameraAnimation()
        self._camera_animation.setCameraTool(self.getController().getTool("CameraTool"))

        self.showSplashMessage(self._i18n_catalog.i18nc("@info:progress", "Loading interface..."))

        # Initialise extruder so as to listen to global container stack changes before the first global container stack is set.
        cura.Settings.ExtruderManager.getInstance()
        qmlRegisterSingletonType(cura.Settings.MachineManager, "Cura", 1, 0, "MachineManager", self.getMachineManager)

        qmlRegisterSingletonType(MachineActionManager.MachineActionManager, "Cura", 1, 0, "MachineActionManager", self.getMachineActionManager)
        self.setMainQml(Resources.getPath(self.ResourceTypes.QmlFiles, "Cura.qml"))
        self._qml_import_paths.append(Resources.getPath(self.ResourceTypes.QmlFiles))
        self.initializeEngine()

        if self._engine.rootObjects:
            self.closeSplash()

            for file in self.getCommandLineOption("file", []):
                self._openFile(file)
            for file_name in self._open_file_queue: #Open all the files that were queued up while plug-ins were loading.
                self._openFile(file_name)

            self._started = True

            self.exec_()

    def getMachineManager(self, *args):
        if self._machine_manager is None:
            self._machine_manager = cura.Settings.MachineManager.createMachineManager()
        return self._machine_manager

    ##  Get the machine action manager
    #   We ignore any *args given to this, as we also register the machine manager as qml singleton.
    #   It wants to give this function an engine and script engine, but we don't care about that.
    def getMachineActionManager(self, *args):
        return self._machine_action_manager

    ##   Handle Qt events
    def event(self, event):
        if event.type() == QEvent.FileOpen:
            if self._plugins_loaded:
                self._openFile(event.file())
            else:
                self._open_file_queue.append(event.file())

        return super().event(event)

    ##  Get print information (duration / material used)
    def getPrintInformation(self):
        return self._print_information

    ##  Registers objects for the QML engine to use.
    #
    #   \param engine The QML engine.
    def registerObjects(self, engine):
        engine.rootContext().setContextProperty("Printer", self)
        engine.rootContext().setContextProperty("CuraApplication", self)
        self._print_information = PrintInformation.PrintInformation()
        engine.rootContext().setContextProperty("PrintInformation", self._print_information)
        self._cura_actions = CuraActions.CuraActions(self)
        engine.rootContext().setContextProperty("CuraActions", self._cura_actions)

        qmlRegisterUncreatableType(CuraApplication, "Cura", 1, 0, "ResourceTypes", "Just an Enum type")

        qmlRegisterType(cura.Settings.ExtrudersModel, "Cura", 1, 0, "ExtrudersModel")

        qmlRegisterType(cura.Settings.ContainerSettingsModel, "Cura", 1, 0, "ContainerSettingsModel")
        qmlRegisterType(cura.Settings.MaterialSettingsVisibilityHandler, "Cura", 1, 0, "MaterialSettingsVisibilityHandler")

        qmlRegisterSingletonType(cura.Settings.ContainerManager, "Cura", 1, 0, "ContainerManager", cura.Settings.ContainerManager.createContainerManager)

        qmlRegisterSingletonType(QUrl.fromLocalFile(Resources.getPath(CuraApplication.ResourceTypes.QmlFiles, "Actions.qml")), "Cura", 1, 0, "Actions")

        engine.rootContext().setContextProperty("ExtruderManager", cura.Settings.ExtruderManager.getInstance())

        for path in Resources.getAllResourcesOfType(CuraApplication.ResourceTypes.QmlFiles):
            type_name = os.path.splitext(os.path.basename(path))[0]
            if type_name in ("Cura", "Actions"):
                continue

            qmlRegisterType(QUrl.fromLocalFile(path), "Cura", 1, 0, type_name)

    def onSelectionChanged(self):
        if Selection.hasSelection():
            if not self.getController().getActiveTool():
                if self._previous_active_tool:
                    self.getController().setActiveTool(self._previous_active_tool)
                    self._previous_active_tool = None
                else:
                    self.getController().setActiveTool("TranslateTool")
            if Preferences.getInstance().getValue("view/center_on_select"):
                self._center_after_select = True
        else:
            if self.getController().getActiveTool():
                self._previous_active_tool = self.getController().getActiveTool().getPluginId()
                self.getController().setActiveTool(None)
            else:
                self._previous_active_tool = None

    def _onToolOperationStopped(self, event):
        if self._center_after_select:
            self._center_after_select = False
            self._camera_animation.setStart(self.getController().getTool("CameraTool").getOrigin())
            self._camera_animation.setTarget(Selection.getSelectedObject(0).getWorldPosition())
            self._camera_animation.start()

    requestAddPrinter = pyqtSignal()
    activityChanged = pyqtSignal()
    sceneBoundingBoxChanged = pyqtSignal()

    @pyqtProperty(bool, notify = activityChanged)
    def getPlatformActivity(self):
        return self._platform_activity

    @pyqtProperty(str, notify = sceneBoundingBoxChanged)
    def getSceneBoundingBoxString(self):
        return self._i18n_catalog.i18nc("@info", "%(width).1f x %(depth).1f x %(height).1f mm") % {'width' : self._scene_bounding_box.width.item(), 'depth': self._scene_bounding_box.depth.item(), 'height' : self._scene_bounding_box.height.item()}

    def updatePlatformActivity(self, node = None):
        count = 0
        scene_bounding_box = None
        for node in DepthFirstIterator(self.getController().getScene().getRoot()):
            if type(node) is not SceneNode or not node.getMeshData():
                continue

            count += 1
            if not scene_bounding_box:
                scene_bounding_box = node.getBoundingBox()
            else:
                other_bb = node.getBoundingBox()
                if other_bb is not None:
                    scene_bounding_box = scene_bounding_box + node.getBoundingBox()

        if not scene_bounding_box:
            scene_bounding_box = AxisAlignedBox.Null

        if repr(self._scene_bounding_box) != repr(scene_bounding_box):
            self._scene_bounding_box = scene_bounding_box
            self.sceneBoundingBoxChanged.emit()

        self._platform_activity = True if count > 0 else False
        self.activityChanged.emit()

    # Remove all selected objects from the scene.
    @pyqtSlot()
    def deleteSelection(self):
        if not self.getController().getToolsEnabled():
            return

        op = GroupedOperation()
        nodes = Selection.getAllSelectedObjects()
        for node in nodes:
            op.addOperation(RemoveSceneNodeOperation(node))

        op.push()

        pass

    ##  Remove an object from the scene.
    #   Note that this only removes an object if it is selected.
    @pyqtSlot("quint64")
    def deleteObject(self, object_id):
        if not self.getController().getToolsEnabled():
            return

        node = self.getController().getScene().findObject(object_id)

        if not node and object_id != 0:  # Workaround for tool handles overlapping the selected object
            node = Selection.getSelectedObject(0)

        if node:
            group_node = None
            if node.getParent():
                group_node = node.getParent()
                op = RemoveSceneNodeOperation(node)

            op.push()
            if group_node:
                if len(group_node.getChildren()) == 1 and group_node.callDecoration("isGroup"):
                    group_node.getChildren()[0].translate(group_node.getPosition())
                    group_node.getChildren()[0].setParent(group_node.getParent())
                    op = RemoveSceneNodeOperation(group_node)
                    op.push()

    ##  Create a number of copies of existing object.
    @pyqtSlot("quint64", int)
    def multiplyObject(self, object_id, count):
        node = self.getController().getScene().findObject(object_id)

        if not node and object_id != 0:  # Workaround for tool handles overlapping the selected object
            node = Selection.getSelectedObject(0)

        if node:
            current_node = node
            # Find the topmost group
            while current_node.getParent() and current_node.getParent().callDecoration("isGroup"):
                current_node = current_node.getParent()

            new_node = copy.deepcopy(current_node)

            op = GroupedOperation()
            for _ in range(count):
                op.addOperation(AddSceneNodeOperation(new_node, current_node.getParent()))
            op.push()

    ##  Center object on platform.
    @pyqtSlot("quint64")
    def centerObject(self, object_id):
        node = self.getController().getScene().findObject(object_id)
        if not node and object_id != 0:  # Workaround for tool handles overlapping the selected object
            node = Selection.getSelectedObject(0)

        if not node:
            return

        if node.getParent() and node.getParent().callDecoration("isGroup"):
            node = node.getParent()

        if node:
            op = SetTransformOperation(node, Vector())
            op.push()
    
    ##  Delete all nodes containing mesh data in the scene.
    @pyqtSlot()
    def deleteAll(self):
        Logger.log("i", "Clearing scene")
        if not self.getController().getToolsEnabled():
            return

        nodes = []
        for node in DepthFirstIterator(self.getController().getScene().getRoot()):
            if type(node) is not SceneNode:
                continue
            if not node.getMeshData() and not node.callDecoration("isGroup"):
                continue  # Node that doesnt have a mesh and is not a group.
            if node.getParent() and node.getParent().callDecoration("isGroup"):
                continue  # Grouped nodes don't need resetting as their parent (the group) is resetted)
            nodes.append(node)
        if nodes:
            op = GroupedOperation()

            for node in nodes:
                op.addOperation(RemoveSceneNodeOperation(node))

            op.push()

    ## Reset all translation on nodes with mesh data. 
    @pyqtSlot()
    def resetAllTranslation(self):
        Logger.log("i", "Resetting all scene translations")
        nodes = []
        for node in DepthFirstIterator(self.getController().getScene().getRoot()):
            if type(node) is not SceneNode:
                continue
            if not node.getMeshData() and not node.callDecoration("isGroup"):
                continue  # Node that doesnt have a mesh and is not a group.
            if node.getParent() and node.getParent().callDecoration("isGroup"):
                continue  # Grouped nodes don't need resetting as their parent (the group) is resetted)

            nodes.append(node)

        if nodes:
            op = GroupedOperation()
            for node in nodes:
                node.removeDecorator(ZOffsetDecorator.ZOffsetDecorator)
                op.addOperation(SetTransformOperation(node, Vector(0,0,0)))

            op.push()
    
    ## Reset all transformations on nodes with mesh data. 
    @pyqtSlot()
    def resetAll(self):
        Logger.log("i", "Resetting all scene transformations")
        nodes = []
        for node in DepthFirstIterator(self.getController().getScene().getRoot()):
            if type(node) is not SceneNode:
                continue
            if not node.getMeshData() and not node.callDecoration("isGroup"):
                continue  # Node that doesnt have a mesh and is not a group.
            if node.getParent() and node.getParent().callDecoration("isGroup"):
                continue  # Grouped nodes don't need resetting as their parent (the group) is resetted)
            nodes.append(node)

        if nodes:
            op = GroupedOperation()

            for node in nodes:
                # Ensure that the object is above the build platform
                node.removeDecorator(ZOffsetDecorator.ZOffsetDecorator)
                op.addOperation(SetTransformOperation(node, Vector(0,0,0), Quaternion(), Vector(1, 1, 1)))

            op.push()
            
    ##  Reload all mesh data on the screen from file.
    @pyqtSlot()
    def reloadAll(self):
        Logger.log("i", "Reloading all loaded mesh data.")
        nodes = []
        for node in DepthFirstIterator(self.getController().getScene().getRoot()):
            if type(node) is not SceneNode or not node.getMeshData():
                continue

            nodes.append(node)

        if not nodes:
            return

        for node in nodes:
            file_name = node.getMeshData().getFileName()
            if file_name:
                job = ReadMeshJob(file_name)
                job._node = node
                job.finished.connect(self._reloadMeshFinished)
                job.start()
            else:
                Logger.log("w", "Unable to reload data because we don't have a filename.")
    
    ##  Get logging data of the backend engine
    #   \returns \type{string} Logging data
    @pyqtSlot(result = str)
    def getEngineLog(self):
        log = ""

        for entry in self.getBackend().getLog():
            log += entry.decode()

        return log

    recentFilesChanged = pyqtSignal()

    @pyqtProperty("QVariantList", notify = recentFilesChanged)
    def recentFiles(self):
        return self._recent_files

    @pyqtSlot("QStringList")
    def setExpandedCategories(self, categories):
        categories = list(set(categories))
        categories.sort()
        joined = ";".join(categories)
        if joined != Preferences.getInstance().getValue("cura/categories_expanded"):
            Preferences.getInstance().setValue("cura/categories_expanded", joined)
            self.expandedCategoriesChanged.emit()

    expandedCategoriesChanged = pyqtSignal()

    @pyqtProperty("QStringList", notify = expandedCategoriesChanged)
    def expandedCategories(self):
        return Preferences.getInstance().getValue("cura/categories_expanded").split(";")

    @pyqtSlot()
    def mergeSelected(self):
        self.groupSelected()
        try:
            group_node = Selection.getAllSelectedObjects()[0]
        except Exception as e:
            Logger.log("d", "mergeSelected: Exception:", e)
            return
        multi_material_decorator = MultiMaterialDecorator.MultiMaterialDecorator()
        group_node.addDecorator(multi_material_decorator)
        # Reset the position of each node
        for node in group_node.getChildren():
            new_position = node.getMeshData().getCenterPosition()
            new_position = new_position.scale(node.getScale())
            node.setPosition(new_position)
        
        # Use the previously found center of the group bounding box as the new location of the group
        group_node.setPosition(group_node.getBoundingBox().center)

    @pyqtSlot()
    def groupSelected(self):
        # Create a group-node
        group_node = SceneNode()
        group_decorator = GroupDecorator()
        group_node.addDecorator(group_decorator)
        group_node.setParent(self.getController().getScene().getRoot())
        group_node.setSelectable(True)
        center = Selection.getSelectionCenter()
        group_node.setPosition(center)
        group_node.setCenterPosition(center)

        # Move selected nodes into the group-node
        Selection.applyOperation(SetParentOperation, group_node)

        # Deselect individual nodes and select the group-node instead
        for node in group_node.getChildren():
            Selection.remove(node)
        Selection.add(group_node)

    @pyqtSlot()
    def ungroupSelected(self):
        selected_objects = Selection.getAllSelectedObjects().copy()
        for node in selected_objects:
            if node.callDecoration("isGroup"):
                op = GroupedOperation()

                group_parent = node.getParent()
                children = node.getChildren().copy()
                for child in children:
                    # Set the parent of the children to the parent of the group-node
                    op.addOperation(SetParentOperation(child, group_parent))

                    # Add all individual nodes to the selection
                    Selection.add(child)

                op.push()
                # Note: The group removes itself from the scene once all its children have left it,
                # see GroupDecorator._onChildrenChanged

    def _createSplashScreen(self):
        return CuraSplashScreen.CuraSplashScreen()

    def _onActiveMachineChanged(self):
        pass

    fileLoaded = pyqtSignal(str)

    def _onFileLoaded(self, job):
        node = job.getResult()
        if node != None:
            self.fileLoaded.emit(job.getFileName())
            node.setSelectable(True)
            node.setName(os.path.basename(job.getFileName()))
            op = AddSceneNodeOperation(node, self.getController().getScene().getRoot())
            op.push()

            self.getController().getScene().sceneChanged.emit(node) #Force scene change.

    def _onJobFinished(self, job):
        if type(job) is not ReadMeshJob or not job.getResult():
            return

        f = QUrl.fromLocalFile(job.getFileName())
        if f in self._recent_files:
            self._recent_files.remove(f)

        self._recent_files.insert(0, f)
        if len(self._recent_files) > 10:
            del self._recent_files[10]

        pref = ""
        for path in self._recent_files:
            pref += path.toLocalFile() + ";"

        Preferences.getInstance().setValue("cura/recent_files", pref)
        self.recentFilesChanged.emit()

    def _reloadMeshFinished(self, job):
        # TODO; This needs to be fixed properly. We now make the assumption that we only load a single mesh!
        mesh_data = job.getResult().getMeshData()
        if mesh_data:
            job._node.setMeshData(mesh_data)
        else:
            Logger.log("w", "Could not find a mesh in reloaded node.")

    def _openFile(self, file):
        job = ReadMeshJob(os.path.abspath(file))
        job.finished.connect(self._onFileLoaded)
        job.start()

    def _addProfileReader(self, profile_reader):
        # TODO: Add the profile reader to the list of plug-ins that can be used when importing profiles.
        pass

    def _addProfileWriter(self, profile_writer):
        pass

    @pyqtSlot("QSize")
    def setMinimumWindowSize(self, size):
        self.getMainWindow().setMinimumSize(size)

    def getBuildVolume(self):
        return self._volume<|MERGE_RESOLUTION|>--- conflicted
+++ resolved
@@ -97,12 +97,8 @@
         SettingDefinition.addSupportedProperty("settable_per_extruder", DefinitionPropertyType.Any, default = True)
         SettingDefinition.addSupportedProperty("settable_per_meshgroup", DefinitionPropertyType.Any, default = True)
         SettingDefinition.addSupportedProperty("settable_globally", DefinitionPropertyType.Any, default = True)
-<<<<<<< HEAD
-        SettingDefinition.addSettingType("extruder", None, str, Validator)
-=======
         SettingDefinition.addSupportedProperty("global_inherits_stack", DefinitionPropertyType.Function, default = "-1")
         SettingDefinition.addSettingType("extruder", int, str, Validator)
->>>>>>> 000c4d5f
 
         ## Add the 4 types of profiles to storage.
         Resources.addStorageType(self.ResourceTypes.QualityInstanceContainer, "quality")
