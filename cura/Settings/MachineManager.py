--- conflicted
+++ resolved
@@ -304,12 +304,8 @@
             Application.getInstance().setGlobalContainerStack(global_stack)
             ExtruderManager.getInstance()._globalContainerStackChanged()
             self._initMachineState(containers[0])
-<<<<<<< HEAD
             self.updateDefaultExtruder()
             self.updateNumberExtrudersEnabled()
-            self.globalContainerChanged.emit()
-=======
->>>>>>> 2de587a8
             self._onGlobalContainerChanged()
 
         self.__emitChangedSignals()
