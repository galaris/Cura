--- conflicted
+++ resolved
@@ -1,235 +1,227 @@
-# Copyright (c) 2017 Ultimaker B.V.
-# Cura is released under the terms of the LGPLv3 or higher.
-
-from collections import OrderedDict
-
-from PyQt5.QtCore import Qt
-
-from UM.Application import Application
-from UM.Logger import Logger
-from UM.Settings.ContainerRegistry import ContainerRegistry
-from UM.Settings.Models.InstanceContainersModel import InstanceContainersModel
-
-from cura.QualityManager import QualityManager
-from cura.Settings.ExtruderManager import ExtruderManager
-
-
-##  QML Model for listing the current list of valid quality profiles.
-#
-class ProfilesModel(InstanceContainersModel):
-    LayerHeightRole = Qt.UserRole + 1001
-    LayerHeightWithoutUnitRole = Qt.UserRole + 1002
-    AvailableRole = Qt.UserRole + 1003
-
-    def __init__(self, parent = None):
-        super().__init__(parent)
-        self.addRoleName(self.LayerHeightRole, "layer_height")
-        self.addRoleName(self.LayerHeightWithoutUnitRole, "layer_height_without_unit")
-        self.addRoleName(self.AvailableRole, "available")
-
-        Application.getInstance().globalContainerStackChanged.connect(self._update)
-
-        Application.getInstance().getMachineManager().activeVariantChanged.connect(self._update)
-        Application.getInstance().getMachineManager().activeStackChanged.connect(self._update)
-        Application.getInstance().getMachineManager().activeMaterialChanged.connect(self._update)
-
-    # Factory function, used by QML
-    @staticmethod
-    def createProfilesModel(engine, js_engine):
-        return ProfilesModel.getInstance()
-
-    ##  Get the singleton instance for this class.
-    @classmethod
-    def getInstance(cls) -> "ProfilesModel":
-        # Note: Explicit use of class name to prevent issues with inheritance.
-        if not ProfilesModel.__instance:
-            ProfilesModel.__instance = cls()
-        return ProfilesModel.__instance
-
-    __instance = None   # type: "ProfilesModel"
-
-    ##  Fetch the list of containers to display.
-    #
-    #   See UM.Settings.Models.InstanceContainersModel._fetchInstanceContainers().
-    def _fetchInstanceContainers(self):
-        global_container_stack = Application.getInstance().getGlobalContainerStack()
-        if global_container_stack is None:
-            return []
-        global_stack_definition = global_container_stack.getBottom()
-
-        # Get the list of extruders and place the selected extruder at the front of the list.
-        extruder_manager = ExtruderManager.getInstance()
-        active_extruder = extruder_manager.getActiveExtruderStack()
-        extruder_stacks = extruder_manager.getActiveExtruderStacks()
-        materials = [global_container_stack.material]
-
-        if active_extruder in extruder_stacks:
-            extruder_stacks.remove(active_extruder)
-            extruder_stacks = [active_extruder] + extruder_stacks
-            materials = [extruder.material for extruder in extruder_stacks]
-
-        # Fetch the list of usable qualities across all extruders.
-        # The actual list of quality profiles come from the first extruder in the extruder list.
-        result = QualityManager.getInstance().findAllUsableQualitiesForMachineAndExtruders(global_container_stack, extruder_stacks)
-
-        # The usable quality types are set
-        quality_type_set = set([x.getMetaDataEntry("quality_type") for x in result])
-
-        # Fetch all qualities available for this machine and the materials selected in extruders
-        all_qualities = QualityManager.getInstance().findAllQualitiesForMachineAndMaterials(global_stack_definition, materials)
-
-        # If in the all qualities there is some of them that are not available due to incompatibility with materials
-        # we also add it so that they will appear in the slide quality bar. However in recomputeItems will be marked as
-        # not available so they will be shown in gray
-        for quality in all_qualities:
-            if quality.getMetaDataEntry("quality_type") not in quality_type_set:
-                result.append(quality)
-
-<<<<<<< HEAD
-        # if still profiles are found, add a single empty_quality ("Not supported") instance to the drop down list
-=======
-            Logger.log("d", "====================quality=%s", quality.getId())
-
->>>>>>> 88ffe0d3
-        if len(result) == 0:
-            # If not qualities are found we dynamically create a not supported container for this machine + material combination
-            not_supported_container = ContainerRegistry.getInstance().findContainers(id = "empty_quality")[0]
-            result.append(not_supported_container)
-
-        return result
-
-    ##  Re-computes the items in this model, and adds the layer height role.
-    def _recomputeItems(self):
-
-        # Some globals that we can re-use.
-        global_container_stack = Application.getInstance().getGlobalContainerStack()
-        if global_container_stack is None:
-            return
-
-        # Detecting if the machine has multiple extrusion
-        multiple_extrusion = global_container_stack.getProperty("machine_extruder_count", "value") > 1
-
-        # Get the list of extruders and place the selected extruder at the front of the list.
-        extruder_manager = ExtruderManager.getInstance()
-        active_extruder = extruder_manager.getActiveExtruderStack()
-        extruder_stacks = extruder_manager.getActiveExtruderStacks()
-
-        if multiple_extrusion:
-            # Place the active extruder at the front of the list.
-            # This is a workaround checking if there is an active_extruder or not before moving it to the front of the list.
-            # Actually, when a printer has multiple extruders, should exist always an active_extruder. However, in some
-            # cases the active_extruder is still None.
-            if active_extruder in extruder_stacks:
-                extruder_stacks.remove(active_extruder)
-            new_extruder_stacks = []
-            if active_extruder is not None:
-                new_extruder_stacks = [active_extruder]
-            extruder_stacks = new_extruder_stacks + extruder_stacks
-
-        # Get a list of usable/available qualities for this machine and material
-        qualities = QualityManager.getInstance().findAllUsableQualitiesForMachineAndExtruders(global_container_stack, extruder_stacks)
-
-        container_registry = ContainerRegistry.getInstance()
-        machine_manager = Application.getInstance().getMachineManager()
-
-        unit = global_container_stack.getBottom().getProperty("layer_height", "unit")
-        if not unit:
-            unit = ""
-
-        # group all quality items according to quality_types, so we know which profile suits the currently
-        # active machine and material, and later yield the right ones.
-        tmp_all_quality_items = OrderedDict()
-        for item in super()._recomputeItems():
-            profile = container_registry.findContainers(id=item["id"])
-            quality_type = profile[0].getMetaDataEntry("quality_type") if profile else ""
-
-            if quality_type not in tmp_all_quality_items:
-                tmp_all_quality_items[quality_type] = {"suitable_container": None, "all_containers": []}
-
-            tmp_all_quality_items[quality_type]["all_containers"].append(item)
-            if tmp_all_quality_items[quality_type]["suitable_container"] is None:
-                tmp_all_quality_items[quality_type]["suitable_container"] = item
-
-        # reverse the ordering (finest first, coarsest last)
-        all_quality_items = OrderedDict()
-        for key in reversed(tmp_all_quality_items.keys()):
-            all_quality_items[key] = tmp_all_quality_items[key]
-
-        # First the suitable containers are set in the model
-        containers = []
-        for data_item in all_quality_items.values():
-            suitable_item = data_item["suitable_container"]
-            if suitable_item is not None:
-                containers.append(suitable_item)
-
-        # Once the suitable containers are collected, the rest of the containers are appended
-        for data_item in all_quality_items.values():
-            for item in data_item["all_containers"]:
-                if item not in containers:
-                    containers.append(item)
-
-        # Now all the containers are set
-        for item in containers:
-            profile = container_registry.findContainers(id = item["id"])
-
-            Logger.log("d", "profile=%s, id=%s", profile, item["id"])
-
-            # when the profile is not supported
-            if not profile:
-                self._setItemLayerHeight(item, "", "")
-                item["available"] = False
-                yield item
-                continue
-
-            profile = profile[0]
-
-<<<<<<< HEAD
-            # empty qualities should show in the list (they are "Not Supported" profiles)
-=======
->>>>>>> 88ffe0d3
-            if profile.getId() == "empty_quality":
-                self._setItemLayerHeight(item, "", "")
-                item["available"] = True
-                yield item
-                continue
-
-            item["available"] = profile in qualities
-            Logger.log("d", "---- profile available = [%s] , qualities = [%s]", item["available"], [q.getId() for q in qualities])
-
-            # Easy case: This profile defines its own layer height.
-            if profile.hasProperty("layer_height", "value"):
-                self._setItemLayerHeight(item, profile.getProperty("layer_height", "value"), unit)
-                yield item
-                continue
-
-            # Quality-changes profile that has no value for layer height. Get the corresponding quality profile and ask that profile.
-            quality_type = profile.getMetaDataEntry("quality_type", None)
-            if quality_type:
-                quality_results = machine_manager.determineQualityAndQualityChangesForQualityType(quality_type)
-                for quality_result in quality_results:
-                    if quality_result["stack"] is global_container_stack:
-                        quality = quality_result["quality"]
-                        break
-                else:
-                    # No global container stack in the results:
-                    if quality_results:
-                        quality = quality_results[0]["quality"]  # Take any of the extruders.
-                    else:
-                        quality = None
-                if quality and quality.hasProperty("layer_height", "value"):
-                    self._setItemLayerHeight(item, quality.getProperty("layer_height", "value"), unit)
-                    yield item
-                    continue
-
-            # Quality has no value for layer height either. Get the layer height from somewhere lower in the stack.
-            skip_until_container = global_container_stack.material
-            if not skip_until_container or skip_until_container == ContainerRegistry.getInstance().getEmptyInstanceContainer(): #No material in stack.
-                skip_until_container = global_container_stack.variant
-                if not skip_until_container or skip_until_container == ContainerRegistry.getInstance().getEmptyInstanceContainer(): #No variant in stack.
-                    skip_until_container = global_container_stack.getBottom()
-            self._setItemLayerHeight(item, global_container_stack.getRawProperty("layer_height", "value", skip_until_container = skip_until_container.getId()), unit)  # Fall through to the currently loaded material.
-            yield item
-
-    def _setItemLayerHeight(self, item, value, unit):
-        item["layer_height"] = str(value) + unit
-        item["layer_height_without_unit"] = str(value)
+# Copyright (c) 2017 Ultimaker B.V.
+# Cura is released under the terms of the LGPLv3 or higher.
+
+from collections import OrderedDict
+
+from PyQt5.QtCore import Qt
+
+from UM.Application import Application
+from UM.Logger import Logger
+from UM.Settings.ContainerRegistry import ContainerRegistry
+from UM.Settings.Models.InstanceContainersModel import InstanceContainersModel
+
+from cura.QualityManager import QualityManager
+from cura.Settings.ExtruderManager import ExtruderManager
+
+
+##  QML Model for listing the current list of valid quality profiles.
+#
+class ProfilesModel(InstanceContainersModel):
+    LayerHeightRole = Qt.UserRole + 1001
+    LayerHeightWithoutUnitRole = Qt.UserRole + 1002
+    AvailableRole = Qt.UserRole + 1003
+
+    def __init__(self, parent = None):
+        super().__init__(parent)
+        self.addRoleName(self.LayerHeightRole, "layer_height")
+        self.addRoleName(self.LayerHeightWithoutUnitRole, "layer_height_without_unit")
+        self.addRoleName(self.AvailableRole, "available")
+
+        Application.getInstance().globalContainerStackChanged.connect(self._update)
+
+        Application.getInstance().getMachineManager().activeVariantChanged.connect(self._update)
+        Application.getInstance().getMachineManager().activeStackChanged.connect(self._update)
+        Application.getInstance().getMachineManager().activeMaterialChanged.connect(self._update)
+
+    # Factory function, used by QML
+    @staticmethod
+    def createProfilesModel(engine, js_engine):
+        return ProfilesModel.getInstance()
+
+    ##  Get the singleton instance for this class.
+    @classmethod
+    def getInstance(cls) -> "ProfilesModel":
+        # Note: Explicit use of class name to prevent issues with inheritance.
+        if not ProfilesModel.__instance:
+            ProfilesModel.__instance = cls()
+        return ProfilesModel.__instance
+
+    __instance = None   # type: "ProfilesModel"
+
+    ##  Fetch the list of containers to display.
+    #
+    #   See UM.Settings.Models.InstanceContainersModel._fetchInstanceContainers().
+    def _fetchInstanceContainers(self):
+        global_container_stack = Application.getInstance().getGlobalContainerStack()
+        if global_container_stack is None:
+            return []
+        global_stack_definition = global_container_stack.getBottom()
+
+        # Get the list of extruders and place the selected extruder at the front of the list.
+        extruder_manager = ExtruderManager.getInstance()
+        active_extruder = extruder_manager.getActiveExtruderStack()
+        extruder_stacks = extruder_manager.getActiveExtruderStacks()
+        materials = [global_container_stack.material]
+
+        if active_extruder in extruder_stacks:
+            extruder_stacks.remove(active_extruder)
+            extruder_stacks = [active_extruder] + extruder_stacks
+            materials = [extruder.material for extruder in extruder_stacks]
+
+        # Fetch the list of usable qualities across all extruders.
+        # The actual list of quality profiles come from the first extruder in the extruder list.
+        result = QualityManager.getInstance().findAllUsableQualitiesForMachineAndExtruders(global_container_stack, extruder_stacks)
+
+        # The usable quality types are set
+        quality_type_set = set([x.getMetaDataEntry("quality_type") for x in result])
+
+        # Fetch all qualities available for this machine and the materials selected in extruders
+        all_qualities = QualityManager.getInstance().findAllQualitiesForMachineAndMaterials(global_stack_definition, materials)
+
+        # If in the all qualities there is some of them that are not available due to incompatibility with materials
+        # we also add it so that they will appear in the slide quality bar. However in recomputeItems will be marked as
+        # not available so they will be shown in gray
+        for quality in all_qualities:
+            if quality.getMetaDataEntry("quality_type") not in quality_type_set:
+                result.append(quality)
+
+        # if still profiles are found, add a single empty_quality ("Not supported") instance to the drop down list
+        if len(result) == 0:
+            # If not qualities are found we dynamically create a not supported container for this machine + material combination
+            not_supported_container = ContainerRegistry.getInstance().findContainers(id = "empty_quality")[0]
+            result.append(not_supported_container)
+
+        return result
+
+    ##  Re-computes the items in this model, and adds the layer height role.
+    def _recomputeItems(self):
+
+        # Some globals that we can re-use.
+        global_container_stack = Application.getInstance().getGlobalContainerStack()
+        if global_container_stack is None:
+            return
+
+        # Detecting if the machine has multiple extrusion
+        multiple_extrusion = global_container_stack.getProperty("machine_extruder_count", "value") > 1
+
+        # Get the list of extruders and place the selected extruder at the front of the list.
+        extruder_manager = ExtruderManager.getInstance()
+        active_extruder = extruder_manager.getActiveExtruderStack()
+        extruder_stacks = extruder_manager.getActiveExtruderStacks()
+
+        if multiple_extrusion:
+            # Place the active extruder at the front of the list.
+            # This is a workaround checking if there is an active_extruder or not before moving it to the front of the list.
+            # Actually, when a printer has multiple extruders, should exist always an active_extruder. However, in some
+            # cases the active_extruder is still None.
+            if active_extruder in extruder_stacks:
+                extruder_stacks.remove(active_extruder)
+            new_extruder_stacks = []
+            if active_extruder is not None:
+                new_extruder_stacks = [active_extruder]
+            extruder_stacks = new_extruder_stacks + extruder_stacks
+
+        # Get a list of usable/available qualities for this machine and material
+        qualities = QualityManager.getInstance().findAllUsableQualitiesForMachineAndExtruders(global_container_stack, extruder_stacks)
+
+        container_registry = ContainerRegistry.getInstance()
+        machine_manager = Application.getInstance().getMachineManager()
+
+        unit = global_container_stack.getBottom().getProperty("layer_height", "unit")
+        if not unit:
+            unit = ""
+
+        # group all quality items according to quality_types, so we know which profile suits the currently
+        # active machine and material, and later yield the right ones.
+        tmp_all_quality_items = OrderedDict()
+        for item in super()._recomputeItems():
+            profile = container_registry.findContainers(id=item["id"])
+            quality_type = profile[0].getMetaDataEntry("quality_type") if profile else ""
+
+            if quality_type not in tmp_all_quality_items:
+                tmp_all_quality_items[quality_type] = {"suitable_container": None, "all_containers": []}
+
+            tmp_all_quality_items[quality_type]["all_containers"].append(item)
+            if tmp_all_quality_items[quality_type]["suitable_container"] is None:
+                tmp_all_quality_items[quality_type]["suitable_container"] = item
+
+        # reverse the ordering (finest first, coarsest last)
+        all_quality_items = OrderedDict()
+        for key in reversed(tmp_all_quality_items.keys()):
+            all_quality_items[key] = tmp_all_quality_items[key]
+
+        # First the suitable containers are set in the model
+        containers = []
+        for data_item in all_quality_items.values():
+            suitable_item = data_item["suitable_container"]
+            if suitable_item is not None:
+                containers.append(suitable_item)
+
+        # Once the suitable containers are collected, the rest of the containers are appended
+        for data_item in all_quality_items.values():
+            for item in data_item["all_containers"]:
+                if item not in containers:
+                    containers.append(item)
+
+        # Now all the containers are set
+        for item in containers:
+            profile = container_registry.findContainers(id = item["id"])
+
+            Logger.log("d", "profile=%s, id=%s", profile, item["id"])
+
+            # when the profile is not supported
+            if not profile:
+                self._setItemLayerHeight(item, "", "")
+                item["available"] = False
+                yield item
+                continue
+
+            profile = profile[0]
+
+            # empty qualities should show in the list (they are "Not Supported" profiles)
+            if profile.getId() == "empty_quality":
+                self._setItemLayerHeight(item, "", "")
+                item["available"] = True
+                yield item
+                continue
+
+            item["available"] = profile in qualities
+            Logger.log("d", "---- profile available = [%s] , qualities = [%s]", item["available"], [q.getId() for q in qualities])
+
+            # Easy case: This profile defines its own layer height.
+            if profile.hasProperty("layer_height", "value"):
+                self._setItemLayerHeight(item, profile.getProperty("layer_height", "value"), unit)
+                yield item
+                continue
+
+            # Quality-changes profile that has no value for layer height. Get the corresponding quality profile and ask that profile.
+            quality_type = profile.getMetaDataEntry("quality_type", None)
+            if quality_type:
+                quality_results = machine_manager.determineQualityAndQualityChangesForQualityType(quality_type)
+                for quality_result in quality_results:
+                    if quality_result["stack"] is global_container_stack:
+                        quality = quality_result["quality"]
+                        break
+                else:
+                    # No global container stack in the results:
+                    if quality_results:
+                        quality = quality_results[0]["quality"]  # Take any of the extruders.
+                    else:
+                        quality = None
+                if quality and quality.hasProperty("layer_height", "value"):
+                    self._setItemLayerHeight(item, quality.getProperty("layer_height", "value"), unit)
+                    yield item
+                    continue
+
+            # Quality has no value for layer height either. Get the layer height from somewhere lower in the stack.
+            skip_until_container = global_container_stack.material
+            if not skip_until_container or skip_until_container == ContainerRegistry.getInstance().getEmptyInstanceContainer(): #No material in stack.
+                skip_until_container = global_container_stack.variant
+                if not skip_until_container or skip_until_container == ContainerRegistry.getInstance().getEmptyInstanceContainer(): #No variant in stack.
+                    skip_until_container = global_container_stack.getBottom()
+            self._setItemLayerHeight(item, global_container_stack.getRawProperty("layer_height", "value", skip_until_container = skip_until_container.getId()), unit)  # Fall through to the currently loaded material.
+            yield item
+
+    def _setItemLayerHeight(self, item, value, unit):
+        item["layer_height"] = str(value) + unit
+        item["layer_height_without_unit"] = str(value)