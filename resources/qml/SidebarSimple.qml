// Copyright (c) 2017 Ultimaker B.V.
// Cura is released under the terms of the AGPLv3 or higher.

import QtQuick 2.2
import QtQuick.Controls 1.1
import QtQuick.Controls.Styles 1.1
import QtQuick.Layouts 1.1

import UM 1.2 as UM
import Cura 1.0 as Cura

Item
{
    id: base;

    signal showTooltip(Item item, point location, string text);
    signal hideTooltip();

    property Action configureSettings;
    property variant minimumPrintTime: PrintInformation.minimumPrintTime;
    property variant maximumPrintTime: PrintInformation.maximumPrintTime;
    property bool settingsEnabled: ExtruderManager.activeExtruderStackId || machineExtruderCount.properties.value == 1

    Component.onCompleted: PrintInformation.enabled = true
    Component.onDestruction: PrintInformation.enabled = false
    UM.I18nCatalog { id: catalog; name: "cura" }

    ScrollView
    {
        anchors.fill: parent
        style: UM.Theme.styles.scrollview
        flickableItem.flickableDirection: Flickable.VerticalFlick

        Rectangle
        {
            width: childrenRect.width
            height: childrenRect.height
            color: UM.Theme.getColor("sidebar")

            //
            // Quality profile
            //
            Item
            {
                id: qualityRow

                height: UM.Theme.getSize("sidebar_margin").height
                anchors.topMargin: UM.Theme.getSize("sidebar_margin").height
                anchors.left: parent.left
                anchors.leftMargin: UM.Theme.getSize("sidebar_margin").width
                anchors.right: parent.right

                Timer
                {
                    id: qualitySliderChangeTimer
                    interval: 50
                    running: false
                    repeat: false
                    onTriggered: Cura.MachineManager.setActiveQuality(Cura.ProfilesModel.getItem(qualitySlider.value).id)
                }

                Component.onCompleted: qualityModel.update()

                Connections
                {
                    target: Cura.MachineManager
                    onActiveQualityChanged: qualityModel.update()
                }

                ListModel
                {
                    id: qualityModel

                    property var totalTicks: 0
                    property var availableTotalTicks: 0
                    property var activeQualityId: 0

                    property var qualitySliderStepWidth: 0
                    property var qualitySliderAvailableMin : 0
                    property var qualitySliderAvailableMax : 0
                    property var qualitySliderMarginRight : 0

                    function update () {
                        reset()

                        var availableMin = -1
                        var availableMax = -1

                        for (var i = 0; i <= Cura.ProfilesModel.rowCount(); i++) {
                            var qualityItem = Cura.ProfilesModel.getItem(i)

                            // Add each quality item to the UI quality model
                            qualityModel.append(qualityItem)

                            // Set selected value
                            if (Cura.MachineManager.activeQualityId == qualityItem.id) {
                                qualityModel.activeQualityId = i
                            }

                            // Set min available
                            if (qualityItem.available && availableMin == -1) {
                                availableMin = i
                            }

                            // Set max available
                            if (qualityItem.available) {
                                availableMax = i
                            }
                        }

                        // Set total available ticks for active slider part
                        if (availableMin != -1) {
                            qualityModel.availableTotalTicks = availableMax - availableMin
                        }

                        // Calculate slider values
                        calculateSliderStepWidth(qualityModel.totalTicks)
                        calculateSliderMargins(availableMin, availableMax, qualityModel.totalTicks)

                        qualityModel.qualitySliderAvailableMin = availableMin
                        qualityModel.qualitySliderAvailableMax = availableMax
                    }

                    function calculateSliderStepWidth (totalTicks) {
                        qualityModel.qualitySliderStepWidth = totalTicks != 0 ? (base.width * 0.55) / (totalTicks) : 0
                    }

                    function calculateSliderMargins (availableMin, availableMax, totalTicks) {
                        if (availableMin == -1 || (availableMin == 0 && availableMax == 0)) {
                            qualityModel.qualitySliderMarginRight = base.width * 0.55
                        } else if (availableMin == availableMax) {
                            qualityModel.qualitySliderMarginRight = (totalTicks - availableMin) * qualitySliderStepWidth
                        } else {
                            qualityModel.qualitySliderMarginRight = (totalTicks - availableMax) * qualitySliderStepWidth
                        }
                    }

                    function reset () {
                        qualityModel.clear()
                        qualityModel.totalTicks = Cura.ProfilesModel.rowCount() - 1 // minus one, because slider starts from 0
                        qualityModel.availableTotalTicks = -1
                    }
                }

                Text
                {
                    id: qualityRowTitle
                    text: catalog.i18nc("@label", "Layer Height")
                    font: UM.Theme.getFont("default")
                    color: UM.Theme.getColor("text")
                }

                // Show titles for the each quality slider ticks
                Item
                {
                    y: -5;
                    anchors.left: speedSlider.left
                    Repeater
                    {
                        model: qualityModel

                        Text
                        {
                            anchors.verticalCenter: parent.verticalCenter
                            anchors.top: parent.top
                            anchors.topMargin: UM.Theme.getSize("sidebar_margin").height / 2
<<<<<<< HEAD
                            color: UM.Theme.getColor("text")
                            text: Cura.MachineManager.activeMachine != null ? Cura.ProfilesModel.getItem(index).layer_height_without_unit : ""
=======

                            color: Cura.ProfilesModel.getItem(index).available ? UM.Theme.getColor("quality_slider_available") : UM.Theme.getColor("quality_slider_unavailable")
                            text: Cura.ProfilesModel.getItem(index).layer_height_without_unit
>>>>>>> 0fa3bdd6

                            x: {
                                // Make sure the text aligns correctly with each tick
                                if (index == 0) {
                                    return (base.width * 0.55 / qualityModel.totalTicks) * index
                                } else if (index == qualityModel.totalTicks) {
                                    return (base.width * 0.55 / qualityModel.totalTicks) * index - width
                                } else {
                                    return (base.width * 0.55 / qualityModel.totalTicks) * index - (width / 2)
                                }
                            }
                        }
                    }
                }

                //Print speed slider
                Item
                {
                    id: speedSlider
                    width: base.width * 0.55
                    height: UM.Theme.getSize("sidebar_margin").height
                    anchors.right: parent.right
                    anchors.top: parent.top
                    anchors.topMargin: UM.Theme.getSize("sidebar_margin").height

                    // Draw Unavailable line
                    Rectangle
                    {
                        id: groovechildrect
                        width: base.width * 0.55
                        height: 2
                        color: UM.Theme.getColor("quality_slider_unavailable")
                        anchors.verticalCenter: qualitySlider.verticalCenter
                        x: 0
                    }

                    // Draw ticks
                    Repeater
                    {
                        id: qualityRepeater
                        model: qualityModel

                        Rectangle
                        {
                            anchors.verticalCenter: parent.verticalCenter
                            color: Cura.ProfilesModel.getItem(index).available ? UM.Theme.getColor("quality_slider_available") : UM.Theme.getColor("quality_slider_unavailable")
                            width: 1
                            height: 6
                            y: 0
                            x: qualityModel.qualitySliderStepWidth * index
                        }
                    }


                    Slider
                    {
                        id: qualitySlider
                        height: UM.Theme.getSize("sidebar_margin").height
                        anchors.bottom: speedSlider.bottom
                        enabled: qualityModel.availableTotalTicks > 0
                        updateValueWhileDragging : false

                        minimumValue: qualityModel.qualitySliderAvailableMin
                        maximumValue: qualityModel.qualitySliderAvailableMax
                        stepSize: 1

                        value: qualityModel.activeQualityId

                        width: qualityModel.qualitySliderStepWidth * qualityModel.availableTotalTicks

                        anchors.right: parent.right
                        anchors.rightMargin: qualityModel.qualitySliderMarginRight

                        style: SliderStyle
                        {
                            //Draw Available line
                            groove: Rectangle {
                                implicitHeight: 2
                                anchors.verticalCenter: qualitySlider.verticalCenter
                                color: UM.Theme.getColor("quality_slider_available")
                                radius: 1
                            }
                            handle: Item {
                                Rectangle {
                                    id: qualityhandleButton
                                    anchors.verticalCenter: qualitySlider.verticalCenter
                                    anchors.centerIn: parent
                                    color: control.enabled ? UM.Theme.getColor("quality_slider_available") : UM.Theme.getColor("quality_slider_unavailable")
                                    implicitWidth: 10
                                    implicitHeight: 10
                                    radius: 10
                                }
                            }
                        }

                        onValueChanged: {
<<<<<<< HEAD
                            if(Cura.MachineManager.activeMachine != null)
                            {
                                //Prevent updating during view initializing. Trigger only if the value changed by user
                                if(qualityRowSlider.value != qualityRow.qualitySliderSelectedValue)
                                {
                                    //start updating with short delay
                                    qualitySliderChangeTimer.start();
                                }
=======
                            // Prevent updating during view initializing. Trigger only if the value changed by user
                            if (qualitySlider.value != qualityModel.activeQualityId) {
                                qualitySliderChangeTimer.start()
>>>>>>> 0fa3bdd6
                            }
                        }
                    }
                }

                Text
                {
                    id: speedLabel
                    anchors.top: speedSlider.bottom

                    anchors.left: parent.left

                    text: catalog.i18nc("@label", "Print Speed")
                    font: UM.Theme.getFont("default")
                    color: UM.Theme.getColor("text")
                }

                Text
                {
                    anchors.bottom: speedLabel.bottom
                    anchors.left: speedSlider.left

                    text: catalog.i18nc("@label", "Slower")
                    font: UM.Theme.getFont("default")
                    color: UM.Theme.getColor("text")
                    horizontalAlignment: Text.AlignLeft
                }

                Text
                {
                    anchors.bottom: speedLabel.bottom
                    anchors.right: speedSlider.right

                    text: catalog.i18nc("@label", "Faster")
                    font: UM.Theme.getFont("default")
                    color: UM.Theme.getColor("text")
                    horizontalAlignment: Text.AlignRight
                }
            }



            //
            // Infill
            //
            Item
            {
                id: infillCellLeft

                anchors.top: qualityRow.bottom
                anchors.topMargin: UM.Theme.getSize("sidebar_margin").height * 2
                anchors.left: parent.left

                width: UM.Theme.getSize("sidebar").width * .45 - UM.Theme.getSize("sidebar_margin").width

                Text
                {
                    id: infillLabel
                    text: catalog.i18nc("@label", "Infill")
                    font: UM.Theme.getFont("default")
                    color: UM.Theme.getColor("text")

                    anchors.top: parent.top
                    anchors.topMargin: UM.Theme.getSize("sidebar_margin").height * 1.7
                    anchors.left: parent.left
                    anchors.leftMargin: UM.Theme.getSize("sidebar_margin").width
                }
            }



            Item
            {
                id: infillCellRight

                height: infillSlider.height + enableGradualInfillCheckBox.height + (UM.Theme.getSize("sidebar_margin").height * 2)
                width: UM.Theme.getSize("sidebar").width * .55

                anchors.left: infillCellLeft.right
                anchors.top: infillCellLeft.top
                anchors.topMargin: UM.Theme.getSize("sidebar_margin").height

                Text {
                    id: selectedInfillRateText

                    //anchors.top: parent.top
                    anchors.left: infillSlider.left
                    anchors.leftMargin: (infillSlider.value / infillSlider.stepSize) * (infillSlider.width / (infillSlider.maximumValue / infillSlider.stepSize)) - 10
                    anchors.right: parent.right

                    text: infillSlider.value + "%"
                    horizontalAlignment: Text.AlignLeft

                    color: infillSlider.enabled ? UM.Theme.getColor("quality_slider_available") : UM.Theme.getColor("quality_slider_unavailable")
                }

                Slider
                {
                    id: infillSlider

                    anchors.top: selectedInfillRateText.bottom
                    anchors.left: parent.left
                    anchors.right: infillIcon.left
                    anchors.rightMargin: UM.Theme.getSize("sidebar_margin").width

                    height: UM.Theme.getSize("sidebar_margin").height
                    width: infillCellRight.width - UM.Theme.getSize("sidebar_margin").width - style.handleWidth

                    minimumValue: 0
                    maximumValue: 100
                    stepSize: 10
                    tickmarksEnabled: true

                    // disable slider when gradual support is enabled
                    enabled: parseInt(infillSteps.properties.value) == 0

                    // set initial value from stack
                    value: parseInt(infillDensity.properties.value)

                    onValueChanged: {
                        infillDensity.setPropertyValue("value", infillSlider.value)
                    }

                    style: SliderStyle
                    {

                        groove: Rectangle {
                            id: groove
                            implicitWidth: 200
                            implicitHeight: 2
                            color: control.enabled ? UM.Theme.getColor("quality_slider_available") : UM.Theme.getColor("quality_slider_unavailable")
                            radius: 1
                        }

                        handle: Item {
                            Rectangle {
                                id: handleButton
                                anchors.centerIn: parent
                                color: control.enabled ? UM.Theme.getColor("quality_slider_available") : UM.Theme.getColor("quality_slider_unavailable")
                                implicitWidth: 10
                                implicitHeight: 10
                                radius: 10
                            }
                        }

                        tickmarks: Repeater {
                            id: repeater
                            model: control.maximumValue / control.stepSize + 1
                            Rectangle {
                                anchors.verticalCenter: parent.verticalCenter
                                color: control.enabled ? UM.Theme.getColor("quality_slider_available") : UM.Theme.getColor("quality_slider_unavailable")
                                width: 1
                                height: 6
                                y: 0
                                x: styleData.handleWidth / 2 + index * ((repeater.width - styleData.handleWidth) / (repeater.count-1))
                            }
                        }
                    }
                }

                Rectangle
                {
                    id: infillIcon

                    width: (parent.width / 5) - (UM.Theme.getSize("sidebar_margin").width)
                    height: width

                    anchors.right: parent.right
                    anchors.top: parent.top
                    anchors.topMargin: UM.Theme.getSize("sidebar_margin").height / 2

                    // we loop over all density icons and only show the one that has the current density and steps
                    Repeater
                    {
                        id: infillIconList
                        model: infillModel
                        anchors.fill: parent

                        property int activeIndex: {
                            for (var i = 0; i < infillModel.count; i++) {
                                var density = parseInt(infillDensity.properties.value)
                                var steps = parseInt(infillSteps.properties.value)
                                var infillModelItem = infillModel.get(i)

                                if (density >= infillModelItem.percentageMin
                                    && density <= infillModelItem.percentageMax
                                    && steps >= infillModelItem.stepsMin
                                    && steps <= infillModelItem.stepsMax){
                                        return i
                                    }
                            }
                            return -1
                        }

                        Rectangle
                        {
                            anchors.fill: parent
                            visible: infillIconList.activeIndex == index

                            border.width: UM.Theme.getSize("default_lining").width
                            border.color: UM.Theme.getColor("quality_slider_available")

                            UM.RecolorImage {
                                anchors.fill: parent
                                anchors.margins: 2
                                sourceSize.width: width
                                sourceSize.height: width
                                source: UM.Theme.getIcon(model.icon)
                                color: UM.Theme.getColor("quality_slider_unavailable")
                            }
                        }
                    }
                }

                //  Gradual Support Infill Checkbox
                CheckBox {
                    id: enableGradualInfillCheckBox
                    property alias _hovered: enableGradualInfillMouseArea.containsMouse

                    anchors.top: infillSlider.bottom
                    anchors.topMargin: UM.Theme.getSize("sidebar_margin").height
                    anchors.left: infillCellRight.left

                    style: UM.Theme.styles.checkbox
                    enabled: base.settingsEnabled
                    checked: parseInt(infillSteps.properties.value) > 0

                    MouseArea {
                        id: enableGradualInfillMouseArea

                        anchors.fill: parent
                        hoverEnabled: true
                        enabled: true

                        onClicked: {
                            infillSteps.setPropertyValue("value", (parseInt(infillSteps.properties.value) == 0) ? 5 : 0)
                            infillDensity.setPropertyValue("value", 90)
                        }

                        onEntered: {
                            base.showTooltip(enableGradualInfillCheckBox, Qt.point(-infillCellRight.x, 0),
                                catalog.i18nc("@label", "Gradual infill will gradually increase the amount of infill towards the top."))
                        }

                        onExited: {
                            base.hideTooltip()
                        }
                    }

                    Text {
                        id: gradualInfillLabel
                        anchors.left: enableGradualInfillCheckBox.right
                        anchors.leftMargin: UM.Theme.getSize("sidebar_margin").width / 2
                        text: catalog.i18nc("@label", "Enable gradual")
                        font: UM.Theme.getFont("default")
                        color: UM.Theme.getColor("text")
                    }
                }

                //  Infill list model for mapping icon
                ListModel
                {
                    id: infillModel
                    Component.onCompleted:
                    {
                        infillModel.append({
                            percentageMin: -1,
                            percentageMax: 0,
                            stepsMin: -1,
                            stepsMax: 0,
                            icon: "hollow"
                        })
                        infillModel.append({
                            percentageMin: 0,
                            percentageMax: 40,
                            stepsMin: -1,
                            stepsMax: 0,
                            icon: "sparse"
                        })
                        infillModel.append({
                            percentageMin: 40,
                            percentageMax: 89,
                            stepsMin: -1,
                            stepsMax: 0,
                            icon: "dense"
                        })
                        infillModel.append({
                            percentageMin: 90,
                            percentageMax: 9999999999,
                            stepsMin: -1,
                            stepsMax: 0,
                            icon: "solid"
                        })
                        infillModel.append({
                            percentageMin: 0,
                            percentageMax: 9999999999,
                            stepsMin: 1,
                            stepsMax: 9999999999,
                            icon: "gradual"
                        })
                    }
                }
            }

            //
            //  Enable support
            //
            Text
            {
                id: enableSupportLabel
                visible: enableSupportCheckBox.visible

                anchors.top: infillCellRight.bottom
                anchors.topMargin: UM.Theme.getSize("sidebar_margin").height
                anchors.left: parent.left
                anchors.leftMargin: UM.Theme.getSize("sidebar_margin").width
                anchors.verticalCenter: enableSupportCheckBox.verticalCenter

                text: catalog.i18nc("@label", "Generate Support");
                font: UM.Theme.getFont("default");
                color: UM.Theme.getColor("text");
            }

            CheckBox
            {
                id: enableSupportCheckBox
                property alias _hovered: enableSupportMouseArea.containsMouse

                anchors.top: infillCellRight.bottom
                anchors.topMargin: UM.Theme.getSize("sidebar_margin").height
                anchors.left: infillCellRight.left

                style: UM.Theme.styles.checkbox;
                enabled: base.settingsEnabled

                visible: supportEnabled.properties.enabled == "True"
                checked: supportEnabled.properties.value == "True";

                MouseArea
                {
                    id: enableSupportMouseArea
                    anchors.fill: parent
                    hoverEnabled: true
                    enabled: true
                    onClicked:
                    {
                        // The value is a string "True" or "False"
                        supportEnabled.setPropertyValue("value", supportEnabled.properties.value != "True");
                    }
                    onEntered:
                    {
                        base.showTooltip(enableSupportCheckBox, Qt.point(-enableSupportCheckBox.x, 0),
                            catalog.i18nc("@label", "Generate structures to support parts of the model which have overhangs. Without these structures, such parts would collapse during printing."));
                    }
                    onExited:
                    {
                        base.hideTooltip();
                    }
                }
            }

            Text
            {
                id: supportExtruderLabel
                visible: supportExtruderCombobox.visible
                anchors.left: parent.left
                anchors.leftMargin: UM.Theme.getSize("sidebar_margin").width
                anchors.verticalCenter: supportExtruderCombobox.verticalCenter
                text: catalog.i18nc("@label", "Support Extruder");
                font: UM.Theme.getFont("default");
                color: UM.Theme.getColor("text");
            }

            ComboBox
            {
                id: supportExtruderCombobox
                visible: enableSupportCheckBox.visible && (supportEnabled.properties.value == "True") && (machineExtruderCount.properties.value > 1)
                model: extruderModel

                property string color_override: ""  // for manually setting values
                property string color:  // is evaluated automatically, but the first time is before extruderModel being filled
                {
                    var current_extruder = extruderModel.get(currentIndex);
                    color_override = "";
                    if (current_extruder === undefined) return ""
                    return (current_extruder.color) ? current_extruder.color : "";
                }

                textRole: "text"  // this solves that the combobox isn't populated in the first time Cura is started

                anchors.top: enableSupportCheckBox.bottom
                anchors.topMargin: ((supportEnabled.properties.value === "True") && (machineExtruderCount.properties.value > 1)) ? UM.Theme.getSize("sidebar_margin").height : 0
                anchors.left: infillCellRight.left

                width: UM.Theme.getSize("sidebar").width * .55
                height: ((supportEnabled.properties.value == "True") && (machineExtruderCount.properties.value > 1)) ? UM.Theme.getSize("setting_control").height : 0

                Behavior on height { NumberAnimation { duration: 100 } }

                style: UM.Theme.styles.combobox_color
                enabled: base.settingsEnabled
                property alias _hovered: supportExtruderMouseArea.containsMouse

                currentIndex: supportExtruderNr.properties !== null ? parseFloat(supportExtruderNr.properties.value) : 0
                onActivated:
                {
                    // Send the extruder nr as a string.
                    supportExtruderNr.setPropertyValue("value", String(index));
                }
                MouseArea
                {
                    id: supportExtruderMouseArea
                    anchors.fill: parent
                    hoverEnabled: true
                    enabled: base.settingsEnabled
                    acceptedButtons: Qt.NoButton
                    onEntered:
                    {
                        base.showTooltip(supportExtruderCombobox, Qt.point(-supportExtruderCombobox.x, 0),
                            catalog.i18nc("@label", "Select which extruder to use for support. This will build up supporting structures below the model to prevent the model from sagging or printing in mid air."));
                    }
                    onExited:
                    {
                        base.hideTooltip();
                    }
                }

                function updateCurrentColor()
                {
                    var current_extruder = extruderModel.get(currentIndex);
                    if (current_extruder !== undefined) {
                        supportExtruderCombobox.color_override = current_extruder.color;
                    }
                }

            }

            Text
            {
                id: adhesionHelperLabel
                visible: adhesionCheckBox.visible
                anchors.left: parent.left
                anchors.leftMargin: UM.Theme.getSize("sidebar_margin").width
                anchors.right: infillCellLeft.right
                anchors.rightMargin: UM.Theme.getSize("sidebar_margin").width
                anchors.verticalCenter: adhesionCheckBox.verticalCenter
                text: catalog.i18nc("@label", "Build Plate Adhesion");
                font: UM.Theme.getFont("default");
                color: UM.Theme.getColor("text");
                elide: Text.ElideRight
            }

            CheckBox
            {
                id: adhesionCheckBox
                property alias _hovered: adhesionMouseArea.containsMouse

                anchors.top: enableSupportCheckBox.visible ? supportExtruderCombobox.bottom : infillCellRight.bottom
                anchors.topMargin: UM.Theme.getSize("sidebar_margin").height
                anchors.left: infillCellRight.left

                //: Setting enable printing build-plate adhesion helper checkbox
                style: UM.Theme.styles.checkbox;
                enabled: base.settingsEnabled

                visible: platformAdhesionType.properties.enabled == "True"
                checked: platformAdhesionType.properties.value != "skirt" && platformAdhesionType.properties.value != "none"

                MouseArea
                {
                    id: adhesionMouseArea
                    anchors.fill: parent
                    hoverEnabled: true
                    enabled: base.settingsEnabled
                    onClicked:
                    {
                        var adhesionType = "skirt";
                        if(!parent.checked)
                        {
                            // Remove the "user" setting to see if the rest of the stack prescribes a brim or a raft
                            platformAdhesionType.removeFromContainer(0);
                            adhesionType = platformAdhesionType.properties.value;
                            if(adhesionType == "skirt" || adhesionType == "none")
                            {
                                // If the rest of the stack doesn't prescribe an adhesion-type, default to a brim
                                adhesionType = "brim";
                            }
                        }
                        platformAdhesionType.setPropertyValue("value", adhesionType);
                    }
                    onEntered:
                    {
                        base.showTooltip(adhesionCheckBox, Qt.point(-adhesionCheckBox.x, 0),
                            catalog.i18nc("@label", "Enable printing a brim or raft. This will add a flat area around or under your object which is easy to cut off afterwards."));
                    }
                    onExited:
                    {
                        base.hideTooltip();
                    }
                }
            }

            ListModel
            {
                id: extruderModel
                Component.onCompleted: populateExtruderModel()
            }

            //: Model used to populate the extrudelModel
            Cura.ExtrudersModel
            {
                id: extruders
                onModelChanged: populateExtruderModel()
            }

            Item
            {
                id: tipsCell
                anchors.top: adhesionCheckBox.visible ? adhesionCheckBox.bottom : (enableSupportCheckBox.visible ? supportExtruderCombobox.bottom : infillCellRight.bottom)
                anchors.topMargin: UM.Theme.getSize("sidebar_margin").height * 2
                anchors.left: parent.left
                width: parent.width
                height: tipsText.contentHeight * tipsText.lineCount

                Text
                {
                    id: tipsText
                    anchors.left: parent.left
                    anchors.leftMargin: UM.Theme.getSize("sidebar_margin").width
                    anchors.right: parent.right
                    anchors.rightMargin: UM.Theme.getSize("sidebar_margin").width
                    anchors.top: parent.top
                    wrapMode: Text.WordWrap
                    text: catalog.i18nc("@label", "Need help improving your prints?<br>Read the <a href='%1'>Ultimaker Troubleshooting Guides</a>").arg("https://ultimaker.com/en/troubleshooting")
                    font: UM.Theme.getFont("default");
                    color: UM.Theme.getColor("text");
                    linkColor: UM.Theme.getColor("text_link")
                    onLinkActivated: Qt.openUrlExternally(link)
                }
            }

            UM.SettingPropertyProvider
            {
                id: infillExtruderNumber

                containerStackId: Cura.MachineManager.activeStackId
                key: "infill_extruder_nr"
                watchedProperties: [ "value" ]
                storeIndex: 0
            }

            UM.SettingPropertyProvider
            {
                id: infillDensity
                containerStackId: Cura.MachineManager.activeStackId
                key: "infill_sparse_density"
                watchedProperties: [ "value" ]
                storeIndex: 0
            }

            UM.SettingPropertyProvider
            {
                id: infillSteps
                containerStackId: Cura.MachineManager.activeStackId
                key: "gradual_infill_steps"
                watchedProperties: ["value"]
                storeIndex: 0
            }

            UM.SettingPropertyProvider
            {
                id: platformAdhesionType

                containerStackId: Cura.MachineManager.activeMachineId
                key: "adhesion_type"
                watchedProperties: [ "value", "enabled" ]
                storeIndex: 0
            }

            UM.SettingPropertyProvider
            {
                id: supportEnabled

                containerStackId: Cura.MachineManager.activeMachineId
                key: "support_enable"
                watchedProperties: [ "value", "enabled", "description" ]
                storeIndex: 0
            }

            UM.SettingPropertyProvider
            {
                id: machineExtruderCount

                containerStackId: Cura.MachineManager.activeMachineId
                key: "machine_extruder_count"
                watchedProperties: [ "value" ]
                storeIndex: 0
            }

            UM.SettingPropertyProvider
            {
                id: supportExtruderNr

                containerStackId: Cura.MachineManager.activeMachineId
                key: "support_extruder_nr"
                watchedProperties: [ "value" ]
                storeIndex: 0
            }
        }
    }

    function populateExtruderModel()
    {
        extruderModel.clear();
        for(var extruderNumber = 0; extruderNumber < extruders.rowCount() ; extruderNumber++)
        {
            extruderModel.append({
                text: extruders.getItem(extruderNumber).name,
                color: extruders.getItem(extruderNumber).color
            })
        }
        supportExtruderCombobox.updateCurrentColor();
    }
}<|MERGE_RESOLUTION|>--- conflicted
+++ resolved
@@ -164,14 +164,8 @@
                             anchors.verticalCenter: parent.verticalCenter
                             anchors.top: parent.top
                             anchors.topMargin: UM.Theme.getSize("sidebar_margin").height / 2
-<<<<<<< HEAD
-                            color: UM.Theme.getColor("text")
+                            color: (Cura.MachineManager.activeMachine != null && Cura.ProfilesModel.getItem(index).available) ? UM.Theme.getColor("quality_slider_available") : UM.Theme.getColor("quality_slider_unavailable")
                             text: Cura.MachineManager.activeMachine != null ? Cura.ProfilesModel.getItem(index).layer_height_without_unit : ""
-=======
-
-                            color: Cura.ProfilesModel.getItem(index).available ? UM.Theme.getColor("quality_slider_available") : UM.Theme.getColor("quality_slider_unavailable")
-                            text: Cura.ProfilesModel.getItem(index).layer_height_without_unit
->>>>>>> 0fa3bdd6
 
                             x: {
                                 // Make sure the text aligns correctly with each tick
@@ -268,20 +262,14 @@
                         }
 
                         onValueChanged: {
-<<<<<<< HEAD
                             if(Cura.MachineManager.activeMachine != null)
                             {
                                 //Prevent updating during view initializing. Trigger only if the value changed by user
-                                if(qualityRowSlider.value != qualityRow.qualitySliderSelectedValue)
+                                if(qualitySlider.value != qualityModel.activeQualityId)
                                 {
                                     //start updating with short delay
                                     qualitySliderChangeTimer.start();
                                 }
-=======
-                            // Prevent updating during view initializing. Trigger only if the value changed by user
-                            if (qualitySlider.value != qualityModel.activeQualityId) {
-                                qualitySliderChangeTimer.start()
->>>>>>> 0fa3bdd6
                             }
                         }
                     }
