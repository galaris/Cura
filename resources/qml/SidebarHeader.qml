--- conflicted
+++ resolved
@@ -105,14 +105,9 @@
             id: machineSelection
             text: UM.MachineManager.activeMachineInstance;
             width: parent.width/100*55
-<<<<<<< HEAD
-            height: UM.Theme.sizes.sidebar_header.height
+            height: UM.Theme.sizes.setting_control.height
             tooltip: UM.MachineManager.activeMachineInstance;
             //style: UM.Theme.styles.sidebar_header_button;
-=======
-            height: UM.Theme.sizes.setting_control.height
-            tooltip: UM.Application.machineName;
->>>>>>> 3088579a
             anchors.right: parent.right
             anchors.rightMargin: UM.Theme.sizes.default_margin.width
             anchors.verticalCenter: parent.verticalCenter
