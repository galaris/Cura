--- conflicted
+++ resolved
@@ -241,11 +241,7 @@
 	cd ..
 
 	# Create sparse image for distribution
-<<<<<<< HEAD
-	hdiutil detach /Volumes/Cura\ -\ Lulzbot/
-=======
-	hdiutil detach /Volumes/Cura\ -\ Ultimaker/ || true
->>>>>>> b945138b
+	hdiutil detach /Volumes/Cura\ -\ Lulzbot/ || true
 	rm -rf Cura.dmg.sparseimage
 	hdiutil convert DmgTemplateCompressed.dmg -format UDSP -o Cura.dmg
 	hdiutil resize -size 500m Cura.dmg.sparseimage
